﻿#region -- copyright --
//
// Licensed to the Apache Software Foundation (ASF) under one
// or more contributor license agreements.  See the NOTICE file
// distributed with this work for additional information
// regarding copyright ownership.  The ASF licenses this file
// to you under the Apache License, Version 2.0 (the
// "License"); you may not use this file except in compliance
// with the License.  You may obtain a copy of the License at
// 
//   http://www.apache.org/licenses/LICENSE-2.0
// 
// Unless required by applicable law or agreed to in writing,
// software distributed under the License is distributed on an
// "AS IS" BASIS, WITHOUT WARRANTIES OR CONDITIONS OF ANY
// KIND, either express or implied.  See the License for the
// specific language governing permissions and limitations
// under the License.
//
#endregion
using System;
using System.Collections.Generic;
using System.Diagnostics;
using System.Dynamic;
using System.IO;
using System.Linq;
using System.Linq.Expressions;
using System.Reflection;
using System.Text;

namespace Neo.IronLua
{
	#region -- class Parser -------------------------------------------------------------

	/// <summary>Internal parser code to generate te expression tree.</summary>
	internal static partial class Parser
	{
		private const string csReturnLabel = "#return";
		private const string csBreakLabel = "#break";
		private const string csContinueLabel = "#continue";
		private const string csEnv = "_G";
		private const string csArgListP = "#arglistP";
		private const string csArgList = "#arglist";
		private const string csClr = "clr";

		#region -- class Scope --------------------------------------------------------

		/// <summary>Scope, that builds a block.</summary>
		private class Scope
		{
			private readonly Scope parent;   // Parent-Scope, that is accessable
			private Dictionary<string, Expression> scopeVariables = null; // local declared variables or const definitions
			private readonly List<Expression> block = new List<Expression>();  // Instructions in the current block
			private bool isBlockGenerated = false; // Is the block generated

			#region -- Ctor -----------------------------------------------------------------

			/// <summary>Creates the scope</summary>
			/// <param name="parent">parent-scope</param>
			public Scope(Scope parent)
			{
				this.parent = parent;
			} // ctor

			#endregion

			#region -- LookupParameter ------------------------------------------------------

			/// <summary>Creates a new variable in the current scope.</summary>
			/// <param name="type">Type of the variable</param>
			/// <param name="sName">Name of the variable</param>
			/// <returns>The expression that represents the access to the variable.</returns>
			public ParameterExpression RegisterVariable(Type type, string sName)
				=> RegisterVariable(Expression.Variable(type, sName));

			/// <summary></summary>
			/// <param name="expr"></param>
			/// <returns></returns>
			public ParameterExpression RegisterVariable(ParameterExpression expr)
			{
				RegisterVariableOrConst(expr.Name, expr);
				return expr;
			} // proc RegisterVariable

			public void RegisterConst(string name, ConstantExpression expr)
				=> RegisterVariableOrConst(name, expr);

			private void RegisterVariableOrConst(string name, Expression expr)
			{
				if (scopeVariables is null)
					scopeVariables = new Dictionary<string, Expression>();
				scopeVariables[name] = expr;
			} // proc EnsureVariables

			/// <summary>Looks up the variable/parameter/const through the scopes.</summary>
			/// <param name="name">Name of the variable</param>
			/// <param name="isLocalOnly"></param>
			/// <returns>The access-expression for the variable, parameter or <c>null</c>, if it is not registered.</returns>
			public virtual Expression LookupExpression(string name, bool isLocalOnly = false)
			{
				// Lookup the current scope
				if (scopeVariables != null && scopeVariables.TryGetValue(name, out var p))
					return p;

				return parent != null && !isLocalOnly ? // lookup the parent scope
					parent.LookupExpression(name) :
					null;
			} // func LookupParameter

			#endregion

			#region -- LookupLabel ----------------------------------------------------------

			/// <summary>Create a named label or look for an existing</summary>
			/// <param name="type">Returntype for the label</param>
			/// <param name="sName">Name for the label</param>
			/// <returns>Labeltarget</returns>
			public virtual LabelTarget LookupLabel(Type type, string sName)
				=> parent.LookupLabel(type, sName);

			#endregion

			#region -- Expression Block -----------------------------------------------------

			[Conditional("DEBUG")]
			private void CheckBlockGenerated()
			{
				if (isBlockGenerated)
					throw new InvalidOperationException();
			} // proc CheckBlockGenerated

			public void InsertExpression(int iIndex, Expression expr)
			{
				CheckBlockGenerated();
				block.Insert(iIndex, expr);
			} // proc AddExpression

			public void AddExpression(Expression expr)
			{
				CheckBlockGenerated();
				block.Add(expr);
			} // proc AddExpression

			/// <summary>Close the expression block and return it.</summary>
			public virtual Expression ExpressionBlock
			{
				get
				{
					CheckBlockGenerated();
					isBlockGenerated = true;

					if (block.Count == 0)
						return Expression.Empty();
					else
					{
						var variables = Variables;
						if (variables.Length == 0)
							return Expression.Block(block);
						else if (ExpressionBlockType is null)
							return Expression.Block(variables, block);
						else
							return Expression.Block(ExpressionBlockType, variables, block);
					}
				}
			} // func ExpressionBlock

			public Type ExpressionBlockType { get; set; }
			public bool ExistExpressions => block.Count > 0;

			#endregion

			/// <summary>Access to the Lua-Binders</summary>
			public virtual Lua Runtime => parent.Runtime;
			/// <summary>Emit-Debug-Information</summary>
			public virtual LuaDebugLevel EmitDebug => parent.EmitDebug;
			/// <summary>Options</summary>
			public virtual LuaCompileOptions Options => parent.Options;
			/// <summary>DebugInfo on expression level</summary>
			public bool EmitExpressionDebug => (EmitDebug & LuaDebugLevel.Expression) != 0;
			/// <summary>Return type of the current Lambda-Scope</summary>
			public virtual Type ReturnType => parent.ReturnType;
			/// <summary></summary>
			public ParameterExpression[] Variables => scopeVariables is null ? new ParameterExpression[0] : (from v in scopeVariables.Values where v is ParameterExpression select (ParameterExpression)v).ToArray();

			public virtual bool ActivateRethrow => parent != null && parent.ActivateRethrow;
		} // class Scope

		#endregion

		#region -- class LoopScope ----------------------------------------------------

		/// <summary>Scope that represents the loop content.</summary>
		private sealed class LoopScope : Scope
		{
			private readonly LabelTarget continueLabel = Expression.Label(csContinueLabel);
			private readonly LabelTarget breakLabel = Expression.Label(csBreakLabel);

			#region -- Ctor -----------------------------------------------------------------

			/// <summary>Scope that represents the loop content.</summary>
			/// <param name="parent"></param>
			public LoopScope(Scope parent)
				: base(parent)
			{
			} // ctor

			#endregion

			#region -- LookupLabel ----------------------------------------------------------

			/// <summary>Creates or lookup the label</summary>
			/// <param name="type">Type of the label. Is ignored on std. labels.</param>
			/// <param name="name">Name of the label.</param>
			/// <returns>LabelTarget</returns>
			public override LabelTarget LookupLabel(Type type, string name)
			{
				switch (name)
				{
					case csBreakLabel:
						return breakLabel;
					case csContinueLabel:
						return continueLabel;
					default:
						return base.LookupLabel(type, name);
				}
			} // func LookupLabel

			#endregion

			/// <summary>Default break position.</summary>
			public LabelTarget BreakLabel => breakLabel;
			/// <summary>Default continue position.</summary>
			public LabelTarget ContinueLabel => continueLabel;
		} // class LambdaScope

		#endregion

		#region -- class LambdaScope --------------------------------------------------

		/// <summary>Lambda-Scope with labels and parameters.</summary>
		private class LambdaScope : Scope
		{
#if DEBUG
			private bool isReturnLabelUsed = false;
#endif
			private LabelTarget returnLabel;
			private Expression returnDefaultValue;
			private Dictionary<string, LabelTarget> labels = null;
			private Dictionary<string, ParameterExpression> parameters = new Dictionary<string, ParameterExpression>();

			#region -- Ctor -----------------------------------------------------------------

			/// <summary>Creates the lambda-scope, that manages labels and arguments.</summary>
			/// <param name="parent"></param>
			/// <param name="returnType"></param>
			/// <param name="returnDefaultValue"></param>
			public LambdaScope(Scope parent, Type returnType = null, Expression returnDefaultValue = null)
				: base(parent)
			{
				if (returnType != null)
					ResetReturnLabel(returnType, returnDefaultValue);
			} // ctor

			#endregion

			#region -- RegisterParameter, LookupParameter -----------------------------------

			/// <summary>Registers arguments for the function.</summary>
			/// <param name="type">Type of the argument</param>
			/// <param name="name">Name of the argument</param>
			/// <returns>Access to the argument</returns>
			public ParameterExpression RegisterParameter(Type type, string name)
				=> parameters[name] = Expression.Parameter(type, name);

			/// <summary>Lookup the variables and arguments.</summary>
			/// <param name="name">Name of the parameter/variable.</param>
			/// <param name="isLocalOnly"></param>
			/// <returns></returns>
			public override Expression LookupExpression(string name, bool isLocalOnly = false)
			{
				if (parameters.TryGetValue(name, out var p))
					return p;
				return base.LookupExpression(name, isLocalOnly);
			} // func LookupParameter

			#endregion

			#region -- LookupLabel ----------------------------------------------------------

			public override LabelTarget LookupLabel(Type type, string name)
			{
				if (name == csReturnLabel)
					return returnLabel;
				if (labels is null)
					labels = new Dictionary<string, LabelTarget>();
				if (type is null)
					type = typeof(void);

				// Lookup the label
				if (labels.TryGetValue(name, out var l))
					return l;

				// Create the label, if it is not internal
				if (name[0] == '#')
					throw new ArgumentException("Internal label does not exist.");

				return labels[name] = Expression.Label(type, name);
			} // func LookupLabel

			#endregion

			public void ResetReturnLabel(Type returnType, Expression returnDefaultValue)
			{
#if DEBUG
				if (isReturnLabelUsed)
					throw new InvalidOperationException("Reset is not allowed after expressions added.");
#endif
				this.returnLabel = Expression.Label(returnType, csReturnLabel);
				this.returnDefaultValue = returnDefaultValue;
			} // proc ResetReturnLabel

			public override Expression ExpressionBlock
			{
				get
				{
					AddExpression(Expression.Label(returnLabel, returnDefaultValue is null ? Expression.Default(returnLabel.Type) : returnDefaultValue));
					return base.ExpressionBlock;
				}
			} // prop ExpressionBlock

			public LabelTarget ReturnLabel
			{
				get
				{
#if DEBUG
					isReturnLabelUsed = true;
#endif
					return returnLabel;
				}
			} // prop ReturnLabel

			public override Type ReturnType => returnLabel.Type;
		} // class LambdaScope

		#endregion

		#region -- class GlobalScope --------------------------------------------------

		/// <summary>Global parse-scope.</summary>
		private sealed class GlobalScope : LambdaScope
		{
			private readonly Lua runtime;
			private readonly LuaCompileOptions options;
			private readonly LuaDebugLevel debug;

			/// <summary>Global parse-scope</summary>
			/// <param name="runtime">Runtime and binder of the global scope.</param>
			/// <param name="options"></param>
			/// <param name="returnType"></param>
			/// <param name="returnDefaultValue"></param>
			public GlobalScope(Lua runtime, LuaCompileOptions options, Type returnType, Expression returnDefaultValue)
				: base(null, returnType, returnDefaultValue)
			{
				this.runtime = runtime;
				this.options = options;
				this.debug = options.DebugEngine is null ? LuaDebugLevel.None : options.DebugEngine.Level;
			} // ctor

			/// <summary>Access to the binders</summary>
			public override Lua Runtime => runtime;
			/// <summary>Emit-Debug-Information</summary>
			public override LuaDebugLevel EmitDebug => debug;
			/// <summary>Options</summary>
			public override LuaCompileOptions Options => options;
		} // class GlobalScope

		#endregion

		#region -- class CatchScope ---------------------------------------------------

		/// <summary></summary>
		private sealed class CatchScope : Scope
		{
			public CatchScope(Scope parent, ParameterExpression exceptionVariable)
				: base(parent)
			{
				ExceptionVariable = exceptionVariable;
			} // ctor

			public override Expression LookupExpression(string name, bool isLocalOnly = false)
			{
				if (name == ExceptionVariable.Name)
					return ExceptionVariable;
				return base.LookupExpression(name, isLocalOnly);
			} // func LookupExpression

			public ParameterExpression ExceptionVariable { get; private set; }

			public override bool ActivateRethrow => true;
        } // class CatchScope

		#endregion

		#region -- enum InvokeResult --------------------------------------------------

		public enum InvokeResult
		{
			None,
			Object,
			LuaResult
		} // enum GenerateResult

		#endregion

		#region -- class ArgumentsList ------------------------------------------------

		/// <summary>Class to hold arguments.</summary>
		private sealed class ArgumentsList
		{
			private readonly List<Expression> arguments = new List<Expression>();
			private readonly List<string> names = new List<string>();

			private Lazy<CallInfo> callInfo;

			public ArgumentsList(params Expression[] expr)
			{
				arguments.AddRange(expr);

				callInfo = new Lazy<CallInfo>(() => new CallInfo(arguments.Count, names));
			} // ctor

			public void AddPositionalArgument(Token position, Expression expr)
			{
				if (callInfo.IsValueCreated)
					throw new InvalidOperationException("internal: no manipulation after CallInfo creation.");

				if (names.Count > 0)
					throw ParseError(position, Properties.Resources.rsParseInvalidArgList);

				arguments.Add(expr);
			} // proc AddArgument

			public void AddNamedArgument(Token name, Expression expr)
			{
				if (callInfo.IsValueCreated)
					throw new InvalidOperationException("internal: no manipulation after CallInfo creation.");

				names.Add(name.Value);
				arguments.Add(expr);
			} // proc AddArgument

			public void WrapArgument(int index, bool emitExpressionDebug, Token position)
			{
				arguments[index] = WrapDebugInfo(emitExpressionDebug, true, position, position, arguments[index]);
			} // proc WrapArgument

			public Expression[] Expressions
				=> arguments.ToArray();

			public CallInfo CallInfo
				=> callInfo.Value;

			public int Count
				=> arguments.Count;
		} // class ArgumentsList

		#endregion

		#region -- class PrefixMemberInfo ---------------------------------------------

		/// <summary>Mini-Parse-Tree for resolve of prefix expressions</summary>
		private class PrefixMemberInfo
		{
			public PrefixMemberInfo(Token position, Expression instance, string sMember, Expression[] indices, ArgumentsList arguments)
			{
				Position = position;
				Instance = instance;
				Member = sMember;
				Indices = indices;
				Arguments = arguments;
			} // ctor

			public Expression GenerateSet(Scope scope, Expression exprToSet)
			{
				Expression expr;
				if (Instance != null && Member is null && Indices != null && Arguments is null)
					expr = IndexSetExpression(scope.Runtime, Position, Instance, Indices, exprToSet);
				else if (Instance != null && Member != null && Indices is null && Arguments is null)
					return MemberSetExpression(scope.Runtime, Position, Instance, Member, MethodMember, exprToSet);
				else if (Instance != null && Member is null && Indices is null && Arguments is null && Instance is ParameterExpression)
				{
					// Assign the value to a variable
					expr = Expression.Assign(Instance, ConvertExpression(scope.Runtime, Position, exprToSet, Instance.Type));
				}
				else
					throw ParseError(Position, Properties.Resources.rsParseExpressionNotAssignable);

				return expr;
			} // func GenerateSet

			public Expression GenerateGet(Scope scope, InvokeResult result)
			{
				if (Instance != null && Member is null && Indices != null && Arguments is null)
				{
					if (Indices.Length > 0)
					{
						// First the arguments are pushed on the stack, and later comes the call, so we wrap the last parameter
						Indices[Indices.Length - 1] = WrapDebugInfo(scope.EmitExpressionDebug, true, Position, Position, Indices[Indices.Length - 1]); // Let the type as it is
					}

					Instance = IndexGetExpression(scope, Position, Instance, Indices);
					Indices = null;
				}
				else if (Instance != null && Member != null && Indices is null && Arguments is null && !MethodMember)
				{
					// Convert the member to an instance
					Instance = WrapDebugInfo(scope.EmitExpressionDebug, true, Position, Position, Instance);
					Instance = MemberGetExpression(scope, Position, Instance, Member);
					Member = null;
					MethodMember = false;
				}
				else if (Instance != null && Member is null && Indices is null && Arguments is null)
				{
					// Nothing to todo, we have already an instance
				}
				else if (Instance != null && Indices is null && (Arguments != null || MethodMember))
				{
					Arguments = Arguments ?? new ArgumentsList();
					if (Arguments.Count > 0)
					{
						// First the arguments are pushed on the stack, and later comes the call, so we wrap the last parameter
						Arguments.WrapArgument(Arguments.Count - 1, scope.EmitExpressionDebug, Position); // Let the type as it is
					}
					else
						Instance = WrapDebugInfo(scope.EmitExpressionDebug, true, Position, Position, Instance);

					if (String.IsNullOrEmpty(Member))
						Instance = InvokeExpression(scope, Position, Instance, result, Arguments, true);
					else
						Instance = InvokeMemberExpression(scope, Position, Instance, Member, result, Arguments);

					Member = null;
					MethodMember = false;
					Arguments = null;
				}
				else
					throw ParseError(Position, Properties.Resources.rsParseExpressionNoResult);

				return Instance;
			} // func GenerateGet

			public void SetMember(Token tMember, bool lMethod)
			{
				Position = tMember;
				MethodMember = lMethod;
				Member = tMember.Value;
			} // proc SetMember

			public Token Position { get; set; }
			public Expression Instance { get; set; }
			public string Member { get; private set; }
			public bool MethodMember { get; private set; }
			public Expression[] Indices { get; set; }
			public ArgumentsList Arguments { get; set; }
		} // class PrefixMemberInfo

		#endregion

		#region -- Parse Chunk, Block -------------------------------------------------

		/// <summary>Parses the chunk to an function.</summary>
		/// <param name="runtime">Binder</param>
		/// <param name="options">Compile options for the script.</param>
		/// <param name="hasEnvironment">Creates the _G parameter.</param>
		/// <param name="code">Lexer for the code.</param>
		/// <param name="typeDelegate">Type for the delegate. <c>null</c>, for an automatic type</param>
		/// <param name="returnType">Defines the return type of the chunk.</param>
		/// <param name="args">Arguments of the function.</param>
		/// <returns>Expression-Tree for the code.</returns>
		public static LambdaExpression ParseChunk(Lua runtime, LuaCompileOptions options, bool hasEnvironment, ILuaLexer code, Type typeDelegate, Type returnType, IEnumerable<KeyValuePair<string, Type>> args)
		{
			var parameters = new List<ParameterExpression>();
			if (returnType is null)
				returnType = typeof(LuaResult);
			var globalScope = new GlobalScope(runtime, options, returnType, returnType == typeof(LuaResult) ? Expression.Property(null, Lua.ResultEmptyPropertyInfo) : null);

			// Registers the global LuaTable
			if (hasEnvironment)
				parameters.Add(globalScope.RegisterParameter(typeof(LuaTable), csEnv));

			if (args != null)
			{
				foreach (var c in args)
				{
					if (c.Key == "..." && c.Value.IsArray)
						ParseLamdaDefinitionArgList(globalScope, parameters);
					else
						parameters.Add(globalScope.RegisterParameter(c.Value, c.Key)); // Add alle arguments
				}
			}

			// Get the first token
			if (code.Current is null)
				code.Next();

			// Get the name for the chunk and clean it from all unwanted chars
			var chunkName = CreateNameFromFile(code.Current.Start.FileName);
			if ((globalScope.EmitDebug & LuaDebugLevel.RegisterMethods) == LuaDebugLevel.RegisterMethods)
				chunkName = Lua.RegisterUniqueName(chunkName);

			// Create the block
			ParseBlock(globalScope, code);

			if (code.Current.Typ != LuaToken.Eof)
				throw ParseError(code.Current, Properties.Resources.rsParseEof);

			// Create the function
			return typeDelegate is null ?
				Expression.Lambda(globalScope.ExpressionBlock, chunkName, parameters) :
				Expression.Lambda(typeDelegate, globalScope.ExpressionBlock, chunkName, parameters);
		} // func ParseChunk

		private static string CreateNameFromFile(string fileName)
		{
			var name = new StringBuilder(Path.GetFileNameWithoutExtension(fileName));
			var length = name.Length;
			for (var i = 0; i < length; i++)
			{
				switch (name[i])
				{
					case '.':
					case ';':
					case ',':
					case '+':
					case ':':
						name[i] = '_';
						break;
				}
			}
			return name.ToString();
		} // func CreateNameFromFile

		private static void ParseBlock(Scope scope, ILuaLexer code)
		{
			// Lese die Statement
			var lastDebugInfo = -1;
			var inLoop = true;
			while (inLoop)
			{
				var debugInfoEmitted = false;

				if ((scope.EmitDebug & LuaDebugLevel.Line) != 0) // debug info for line
				{
					if (code.Current.Start.Line != lastDebugInfo)
					{
						lastDebugInfo = code.Current.Start.Line;
						scope.AddExpression(GetDebugInfo(code.Current, code.Current));
						debugInfoEmitted = true;
					}
				}

				switch (code.Current.Typ)
				{
					case LuaToken.Eof: // End of file
						inLoop = false;
						break;

					case LuaToken.KwReturn: //  The return-statement is only allowed on the end of a scope
						ParseReturn(scope, code);
						break;

					case LuaToken.Semicolon: // End of statement => ignore
						code.Next();
						break;

					default:
						if (!debugInfoEmitted && (scope.EmitDebug & LuaDebugLevel.Expression) != 0) // Start every statement with a debug point
							scope.AddExpression(GetDebugInfo(code.Current, code.Current));

						if (scope.ActivateRethrow && code.Current.Typ == LuaToken.Identifier && code.Current.Value == "rethrow")
						{
							code.Next();
							scope.AddExpression(Expression.Rethrow());
						}
						else if (!ParseStatement(scope, code)) // Parse normal statements
							inLoop = false;
						break;
				}
			}
			if (scope.EmitDebug != LuaDebugLevel.None)
				scope.AddExpression(Expression.ClearDebugInfo(code.Current.Start.Document)); // Clear debug info
		} // func ParseBlock

		private static void ParseReturn(Scope scope, ILuaLexer code)
		{
			// eat return
			code.Next();

			// Build the return expression for all parameters
			Expression exprReturnValue;

			if (IsExpressionStart(code)) // there is a return value
			{
				if (scope.ReturnType == typeof(LuaResult))
				{
					exprReturnValue = GetLuaResultExpression(scope, code.Current, ParseExpressionList(scope, code).ToArray());
				}
				else if (scope.ReturnType.IsArray)
				{
					var typeArray = scope.ReturnType.GetElementType();
					exprReturnValue = Expression.NewArrayInit(
						typeArray,
						from c in ParseExpressionList(scope, code) select ConvertExpression(scope.Runtime, code.Current, c, typeArray));
				}
				else
				{
					var exprList = new List<Expression>(ParseExpressionList(scope, code));

					if (exprList.Count == 1)
						exprReturnValue = ConvertExpression(scope.Runtime, code.Current, exprList[0], scope.ReturnType);
					else
					{
						var tmpVar = Expression.Variable(scope.ReturnType);
						exprList[0] = Expression.Assign(tmpVar, ConvertExpression(scope.Runtime, code.Current, exprList[0], scope.ReturnType));
						exprList.Add(tmpVar);
						exprReturnValue = Expression.Block(scope.ReturnType, new ParameterExpression[] { tmpVar }, exprList);
					}
				}
			}
			else // use the default-value
			{
				if (scope.ReturnType == typeof(LuaResult))
					exprReturnValue = Expression.Property(null, Lua.ResultEmptyPropertyInfo);
				else if (scope.ReturnType.IsArray)
					exprReturnValue = Expression.NewArrayInit(scope.ReturnType.GetElementType());
				else
					exprReturnValue = Expression.Default(scope.ReturnType);
			}

			if (code.Current.Typ == LuaToken.Semicolon)
				code.Next();

			scope.AddExpression(Expression.Goto(scope.LookupLabel(scope.ReturnType, csReturnLabel), exprReturnValue));
		} // func ParseReturn

		private static Expression GetLuaResultExpression(Scope scope, Token tStart, Expression[] exprs)
		{
			Expression exprReturnValue;
			if (exprs.Length == 1)
			{
				exprReturnValue = exprs[0].Type == typeof(LuaResult)
					  ? exprs[0]
					  : Expression.New(Lua.ResultConstructorInfoArg1, ConvertExpression(scope.Runtime, tStart, exprs[0], typeof(object)));
			}
			else
			{
				exprReturnValue = Expression.New(Lua.ResultConstructorInfoArgN,
					Expression.NewArrayInit(typeof(object),
						from c in exprs select Expression.Convert(c, typeof(object))
					)
				);
			}
			return exprReturnValue;
		} // func GetLuaResultExpression

		private static bool IsExpressionStart(ILuaLexer code)
		{
			return code.Current.Typ == LuaToken.BracketOpen ||
				code.Current.Typ == LuaToken.Identifier ||
				code.Current.Typ == LuaToken.DotDotDot ||
				code.Current.Typ == LuaToken.String ||
				code.Current.Typ == LuaToken.Number ||
				code.Current.Typ == LuaToken.KwTrue ||
				code.Current.Typ == LuaToken.KwFalse ||
				code.Current.Typ == LuaToken.KwNil ||
				code.Current.Typ == LuaToken.BracketCurlyOpen ||
				code.Current.Typ == LuaToken.Minus ||
				code.Current.Typ == LuaToken.Dilde ||
				code.Current.Typ == LuaToken.Cross ||
				code.Current.Typ == LuaToken.KwNot ||
				code.Current.Typ == LuaToken.KwFunction ||
				code.Current.Typ == LuaToken.KwCast;
		} // func IsExpressionStart

		#endregion

		#region -- Parse Statement ----------------------------------------------------

		private static bool ParseStatement(Scope scope, ILuaLexer code)
		{
			switch (code.Current.Typ)
			{
				case LuaToken.Identifier: // Expression
				case LuaToken.DotDotDot:
				case LuaToken.BracketOpen:
				case LuaToken.String:
				case LuaToken.Number:
				case LuaToken.KwFalse:
				case LuaToken.KwTrue:
				case LuaToken.KwNil:
				case LuaToken.BracketCurlyOpen:
				case LuaToken.Minus:
				case LuaToken.KwCast:
					ParseExpressionStatement(scope, code, false);
					return true;

				case LuaToken.ColonColon: // Start of a label
					ParseLabel(scope, code);
					return true;

				case LuaToken.KwBreak:
					ParseBreak(scope, code);
					return true;

				case LuaToken.KwGoto:
					ParseGoto(scope, code);
					return true;

				case LuaToken.KwDo:
					ParseDoLoop(scope, code);
					return true;

				case LuaToken.KwWhile:
					ParseWhileLoop(scope, code);
					return true;

				case LuaToken.KwRepeat:
					ParseRepeatLoop(scope, code);
					return true;

				case LuaToken.KwIf:
					ParseIfStatement(scope, code);
					return true;

				case LuaToken.KwFor:
					ParseForLoop(scope, code);
					return true;

				case LuaToken.KwForEach:
					ParseForEachLoop(scope, code);
					return true;

				case LuaToken.KwFunction:
					ParseFunction(scope, code, false);
					return true;

				case LuaToken.KwLocal:
					code.Next();
					if (code.Current.Typ == LuaToken.KwFunction)
						ParseFunction(scope, code, true);
					else
						ParseExpressionStatement(scope, code, true);
					return true;
				case LuaToken.KwConst:
					code.Next();
					ParseConst(scope, code);
					return true;

				case LuaToken.InvalidChar:
				case LuaToken.InvalidComment:
				case LuaToken.InvalidString:
				case LuaToken.InvalidStringOpening:
					throw ParseError(code);

				default:
					return false;
			}
		}  // func ParseStatement

		private static void ParseExpressionStatement(Scope scope, ILuaLexer code, bool isLocal)
		{
			var registerLocals = (List<ParameterExpression>)null;
			var prefixes = new List<PrefixMemberInfo>();

			// parse the assgiee list (var0, var1, var2, ...)
			while (true)
			{
				if (isLocal) // parse local variables
				{
					ParseIdentifierAndType(scope, code, out var tVar, out var typeVar);

<<<<<<< HEAD
					var exprVar = scope.LookupExpression(tVar.Value, true) as ParameterExpression;
					if (exprVar is null)
					{
						exprVar = Expression.Variable(typeVar, tVar.Value);
						if (registerLocals is null)
							registerLocals = new List<ParameterExpression>();
						registerLocals.Add(exprVar);
=======
					if (scope.LookupExpression(tVar.Value, true) is not ParameterExpression exprVar)
					{
						registerLocals ??= new List<ParameterExpression>();
						if (registerLocals.Find(e => e.Name == tVar.Value) is ParameterExpression localExpr)
							exprVar = localExpr;
						else
						{
							exprVar = Expression.Variable(typeVar, tVar.Value);
							registerLocals.Add(exprVar);
						}
>>>>>>> 30db9bee
					}
					else if (exprVar.Type != typeVar)
						throw ParseError(tVar, Properties.Resources.rsParseTypeRedef);

					prefixes.Add(new PrefixMemberInfo(tVar, exprVar, null, null, null));
				}
				else // parse a assignee
				{
					// parse as a prefix
					prefixes.Add(ParsePrefix(scope, code));
				}

				// is there another prefix
				if (code.Current.Typ == LuaToken.Comma)
					code.Next();
				else
					break;
			}

			// Optional assign
			if (code.Current.Typ == LuaToken.Assign)
			{
				code.Next();

				// parse all expressions
				using (var expr = ParseExpressionList(scope, code).GetEnumerator())
				{
					expr.MoveNext();

					if (prefixes.Count == 1) // one expression, one variable?
					{
						scope.AddExpression(
							prefixes[0].GenerateSet(scope, expr.Current ?? Expression.Constant(null, typeof(object)))
						);
					}
					else if (expr.Current is null) // No expression, assign null
					{
						for (var i = 0; i < prefixes.Count; i++)
							scope.AddExpression(prefixes[i].GenerateSet(scope, Expression.Constant(null, typeof(object))));
					}
					else // assign on an unknown number of expressions
					{
						#region -- unknown number --
						var assignTempVars = new List<ParameterExpression>();
						var assignExprs = new List<Expression>();
						int expressionVarOffset;

						// Safe the prefixes in variables
						for (var k = 0; k < prefixes.Count; k++)
						{
							var p = prefixes[k];
							if (p.Member != null || prefixes[k].Indices != null)
							{
								p.Instance = ParseExpressionStatementExchangeToTempVar(assignTempVars, assignExprs, p.Instance);

								if (p.Indices != null)
								{
									for (var l = 0; l < p.Indices.Length; l++)
										p.Indices[l] = ParseExpressionStatementExchangeToTempVar(assignTempVars, assignExprs, p.Indices[l]);
								}
							}
						}

						// collect the results of the expressions
						expressionVarOffset = assignTempVars.Count;
						do
						{
							ParseExpressionStatementExchangeToTempVar(assignTempVars, assignExprs, expr.Current);
						} while (expr.MoveNext());

						// Assign the Result to the prefixes
						var i = 0;
						var j = 0;
						var lastVariable = (ParameterExpression)null;
						while (i < prefixes.Count)
						{
							if (i < assignTempVars.Count - expressionVarOffset) // are the variables
							{
								if (i == assignTempVars.Count - expressionVarOffset - 1 && assignTempVars[i + expressionVarOffset].Type == typeof(LuaResult)) // check if the last expression is a LuaResult
								{
									lastVariable = assignTempVars[i + expressionVarOffset];
									assignExprs.Add(prefixes[i].GenerateSet(scope, GetResultExpression(scope.Runtime, code.Current, lastVariable, j++)));
								}
								else
								{
									assignExprs.Add(prefixes[i].GenerateSet(scope, assignTempVars[i + expressionVarOffset]));
								}
							}
							else if (lastVariable != null) // we enroll the last expression
							{
								assignExprs.Add(prefixes[i].GenerateSet(scope, GetResultExpression(scope.Runtime, code.Current, lastVariable, j++)));
							}
							else // no variable left
							{
								assignExprs.Add(prefixes[i].GenerateSet(scope, Expression.Default(typeof(object))));
							}
							i++;
						}

						// add the block
						scope.AddExpression(Expression.Block(assignTempVars, assignExprs));

						#endregion
					}

					// Führe die restlichen Expressions aus
					while (expr.MoveNext())
						scope.AddExpression(expr.Current);
				}
			}
			else if (!isLocal)
			{
				for (var i = 0; i < prefixes.Count; i++)
				{
					if (prefixes[i].Arguments is null) // do not execute getMember
						throw ParseError(prefixes[i].Position, Properties.Resources.rsParseAssignmentExpected);

					scope.AddExpression(prefixes[i].GenerateGet(scope, InvokeResult.None));
				}
			}

			// register the variables
			if (registerLocals != null)
			{
				for (var i = 0; i < registerLocals.Count; i++)
					scope.RegisterVariable(registerLocals[i]);
			}
		} // proc ParseExpressionStatement

		private static ParameterExpression ParseExpressionStatementExchangeToTempVar(List<ParameterExpression> assignTempVars, List<Expression> assignExprs, Expression expr)
		{
			var tmpVar = Expression.Variable(expr.Type);
			assignTempVars.Add(tmpVar);
			assignExprs.Add(Expression.Assign(tmpVar, expr));
			return tmpVar;
		} // func ParseExpressionStatementExchangeToTempVar

		private static void ParseIfStatement(Scope scope, ILuaLexer code)
		{
			// if expr then block { elseif expr then block } [ else block ] end
			FetchToken(LuaToken.KwIf, code);
			var expr = ConvertExpression(scope.Runtime, code.Current, ParseExpression(scope, code, InvokeResult.Object, scope.EmitExpressionDebug), typeof(bool));
			FetchToken(LuaToken.KwThen, code);

			scope.AddExpression(Expression.IfThenElse(expr, ParseIfElseBlock(scope, code), ParseElseStatement(scope, code)));
		} // proc ParseIfStatement

		private static Expression ParseElseStatement(Scope scope, ILuaLexer code)
		{
			if (code.Current.Typ == LuaToken.KwElseif)
			{
				code.Next();
				var expr = ConvertExpression(scope.Runtime, code.Current, ParseExpression(scope, code, InvokeResult.Object, scope.EmitExpressionDebug), typeof(bool));
				FetchToken(LuaToken.KwThen, code);

				return Expression.IfThenElse(expr, ParseIfElseBlock(scope, code), ParseElseStatement(scope, code));
			}
			else if (code.Current.Typ == LuaToken.KwElse)
			{
				code.Next();
				var block = ParseIfElseBlock(scope, code);
				FetchToken(LuaToken.KwEnd, code);
				return block;
			}
			else if (code.Current.Typ == LuaToken.KwEnd)
			{
				code.Next();
				return Expression.Empty();
			}
			else
				throw ParseError(code.Current, Properties.Resources.rsParseUnexpectedTokenElse);
		} // func ParseElseStatement

		private static Expression ParseIfElseBlock(Scope parent, ILuaLexer code)
		{
			var scope = new Scope(parent);
			ParseBlock(scope, code);
			return scope.ExpressionBlock;
		} // func ParseIfElseBlock

		private static void ParseConst(Scope scope, ILuaLexer code)
		{
			// const ::= variable '=' ( expr | clr '.' Type )
			ParseIdentifierAndType(scope, code, out var tVarName, out var typeVar);

			if (code.Current.Typ == LuaToken.Identifier || code.Current.Value == "typeof")
			{
				code.Next();

				// Parse the type
				scope.RegisterConst(tVarName.Value, Expression.Constant(ParseType(scope, code, false)));
			}
			else
			{
				FetchToken(LuaToken.Assign, code);

				var exprConst = ParseExpression(scope, code, InvokeResult.Object, false); // No Debug-Emits
				if (typeVar != typeof(object))
					exprConst = ConvertExpression(scope.Runtime, tVarName, exprConst, typeVar);

				// Try to eval the statement
				if (exprConst.Type == typeof(object) || exprConst.Type == typeof(LuaResult)) // dynamic calls, no constant possible
					throw ParseError(tVarName, Properties.Resources.rsConstExpressionNeeded);
				else
				{
					try
					{
						var r = EvaluateExpression(exprConst);
						if (r is null) // Eval via compile
						{
							var typeFunc = Expression.GetFuncType(exprConst.Type);
							var exprEval = Expression.Lambda(typeFunc, exprConst);
							var dlg = exprEval.Compile();
							r = dlg.DynamicInvoke();
						}
						scope.RegisterConst(tVarName.Value, Expression.Constant(r, exprConst.Type));
					}
					catch (Exception e)
					{
						throw ParseError(tVarName, String.Format(Properties.Resources.rsConstExpressionEvalError, e.Message));
					}
				}
			}
		} // func ParseConst

		#endregion

		#region -- Evaluate Expression ------------------------------------------------

		private static object EvaluateExpression(Expression expr)
			=> expr is ConstantExpression cexpr
				? EvaluateConstantExpression(cexpr)
				: null;

		private static object EvaluateConstantExpression(ConstantExpression expr)
			=> Lua.RtConvertValue(expr.Value, expr.Type);

		#endregion

		#region -- Parse Prefix, Suffix -----------------------------------------------

		private static PrefixMemberInfo ParsePrefix(Scope scope, ILuaLexer code)
		{
			// prefix ::= Identifier suffix_opt |  '(' exp ')' suffix | literal | tablector

			var tStart = code.Current;
			PrefixMemberInfo info;
			switch (tStart.Typ)
			{
				case LuaToken.BracketOpen: // Parse eine Expression
					{
						code.Next();
						var expr = ConvertObjectExpression(scope.Runtime, tStart, ParseExpression(scope, code, InvokeResult.Object, scope.EmitExpressionDebug));
						FetchToken(LuaToken.BracketClose, code);

						info = new PrefixMemberInfo(tStart, expr, null, null, null);
					}
					break;

				case LuaToken.DotDotDot:
				case LuaToken.Identifier:
				case LuaToken.KwForEach:
				case LuaToken.KwConst:
					var t = code.Current;
					if (scope.Options.ClrEnabled && t.Value == csClr) // clr is a special package, that always exists if it's enabled (it's on by default)
					{
						code.Next();
						info = new PrefixMemberInfo(tStart, Expression.Property(null, Lua.TypeClrPropertyInfo), null, null, null);
					}
					else
					{
						string memberName;
						if (t.Typ == LuaToken.DotDotDot)
							memberName = csArgList;
						else if (t.Typ == LuaToken.KwCast)
							memberName = "cast";
						else if (t.Typ == LuaToken.KwConst)
							memberName = "const";
						else if (t.Typ == LuaToken.KwForEach)
							memberName = "foreach";
						else
							memberName = t.Value;
						var p = scope.LookupExpression(memberName);
						if (t.Typ == LuaToken.DotDotDot && p is null)
							throw ParseError(t, Properties.Resources.rsParseNoArgList);
						code.Next();
						if (p is null) // No local variable found
							info = new PrefixMemberInfo(tStart, scope.LookupExpression(csEnv), t.Value, null, null);
						else
							info = new PrefixMemberInfo(tStart, p, null, null, null);
					}
					break;

				case LuaToken.KwCast:
					info = new PrefixMemberInfo(tStart, ParsePrefixCast(scope, code), null, null, null);
					break;

				case LuaToken.String: // Literal String
					info = new PrefixMemberInfo(tStart, Expression.Constant(FetchToken(LuaToken.String, code).Value, typeof(string)), null, null, null);
					break;

				case LuaToken.Number: // Literal Zahl
					info = new PrefixMemberInfo(tStart, ParseNumber(scope.Runtime, FetchToken(LuaToken.Number, code)), null, null, null);
					break;

				case LuaToken.KwTrue: // Literal TRUE
					code.Next();
					info = new PrefixMemberInfo(tStart, Expression.Constant(true, typeof(bool)), null, null, null);
					break;

				case LuaToken.KwFalse: // Literal FALSE
					code.Next();
					info = new PrefixMemberInfo(tStart, Expression.Constant(false, typeof(bool)), null, null, null);
					break;

				case LuaToken.KwNil: // Literal NIL
					code.Next();
					info = new PrefixMemberInfo(tStart, Expression.Constant(null, typeof(object)), null, null, null);
					break;

				case LuaToken.BracketCurlyOpen: // tablector
					info = new PrefixMemberInfo(tStart, ParseTableConstructor(scope, code), null, null, null);
					break;

				case LuaToken.KwFunction: // Function definition
					code.Next();
					info = new PrefixMemberInfo(tStart, ParseLamdaDefinition(scope, code, "lambda", false, null), null, null, null);
					break;

				case LuaToken.InvalidChar:
				case LuaToken.InvalidComment:
				case LuaToken.InvalidString:
				case LuaToken.InvalidStringOpening:
					throw ParseError(code);

				default:
					throw ParseError(code.Current, Properties.Resources.rsParseUnexpectedTokenPrefix);
			}

			return ParseSuffix(scope, code, info);
		} // func ParsePrefix

		private static PrefixMemberInfo ParseSuffix(Scope scope, ILuaLexer code, PrefixMemberInfo info)
		{
			// suffix_opt ::= [ suffix ]
			// suffix ::= { '[' exp ']'  | '.' Identifier | args | ':' Identifier args }
			// args ::= tablector | string | '(' explist ')'

			while (true)
			{
				switch (code.Current.Typ)
				{
					case LuaToken.BracketSquareOpen: // Index
						code.Next();
						info.GenerateGet(scope, InvokeResult.Object);
						if (code.Current.Typ == LuaToken.BracketSquareClose)
							info.Indices = new Expression[0];
						else
							info.Indices = ParseExpressionList(scope, code).ToArray();
						FetchToken(LuaToken.BracketSquareClose, code);
						break;

					case LuaToken.Dot: // Property of an class
						code.Next();
						info.GenerateGet(scope, InvokeResult.Object);
						info.SetMember(FetchToken(LuaToken.Identifier, code), false);
						break;

					case LuaToken.BracketOpen: // List of arguments
						info.GenerateGet(scope, InvokeResult.Object);
						info.Arguments = ParseArgumentList(scope, code);
						break;

					case LuaToken.BracketCurlyOpen: // LuaTable as an argument
						info.GenerateGet(scope, InvokeResult.Object);
						info.Arguments = new ArgumentsList(ParseTableConstructor(scope, code));
						break;

					case LuaToken.String: // String as an argument
						info.GenerateGet(scope, InvokeResult.Object);
						info.Arguments = new ArgumentsList(Expression.Constant(FetchToken(LuaToken.String, code).Value, typeof(object)));
						break;

					case LuaToken.Colon: // Methodenaufruf
						code.Next();

						// Lese den Namen um den Member zu belegen
						info.GenerateGet(scope, InvokeResult.Object);
						info.SetMember(FetchToken(LuaToken.Identifier, code), true);

						// Parse die Parameter
						switch (code.Current.Typ)
						{
							case LuaToken.BracketOpen: // Argumentenliste
								info.Arguments = ParseArgumentList(scope, code);
								break;

							case LuaToken.BracketCurlyOpen: // LuaTable als Argument
								info.Arguments = new ArgumentsList(ParseTableConstructor(scope, code));
								break;

							case LuaToken.String: // String als Argument
								info.Arguments = new ArgumentsList(Expression.Constant(FetchToken(LuaToken.String, code).Value, typeof(string)));
								break;
						}
						break;

					default:
						return info;
				}
			}
		} // func ParsePrefix

		private static ArgumentsList ParseArgumentList(Scope scope, ILuaLexer code)
		{
			FetchToken(LuaToken.BracketOpen, code);

			// exprArgumentList := '(' [ exprArg { , exprArg } ] ')'
			var argumentsList = new ArgumentsList();
			while (code.Current.Typ != LuaToken.BracketClose)
			{
				Token tName = null;
				if (code.LookAhead.Typ == LuaToken.Assign) // named argument
				{
					tName = FetchToken(LuaToken.Identifier, code);
					code.Next(); // equal
				}

				// parse the expression
				var tFirst = code.Current;
				var expr = ParseExpression(scope, code, InvokeResult.LuaResult, scope.EmitExpressionDebug);

				if (tName is null)
					argumentsList.AddPositionalArgument(tFirst, expr);
				else
					argumentsList.AddNamedArgument(tName, expr);

				// optinal comma
				FetchToken(LuaToken.Comma, code, true);
			}
			code.Next();
			return argumentsList;
		} // func ParseArgumentList

		#endregion

		#region -- Parse Numer, HexNumber ---------------------------------------------

		private static Expression ParseNumber(Lua runtime, Token t)
		{
			var number = t.Value;
			if (String.IsNullOrEmpty(number))
				return Expression.Constant(0, Lua.GetIntegerType(runtime.NumberType));
			else
			{
				var v = Lua.RtParseNumber(number, runtime.FloatType == LuaFloatType.Double, false);
				if (v != null)
					return Expression.Constant(v);
				else
					throw ParseError(t, String.Format(Properties.Resources.rsParseConvertNumberError, number));
			}
		} // func ParseNumber

		#endregion

		#region -- Parse Expressions --------------------------------------------------

		private static IEnumerable<Expression> ParseExpressionList(Scope scope, ILuaLexer code)
		{
			while (true)
			{
				yield return ParseExpression(scope, code, InvokeResult.LuaResult, scope.EmitExpressionDebug);

				// Noch eine Expression
				if (code.Current.Typ == LuaToken.Comma)
					code.Next();
				else
					break;
			}
		} // func ParseExpressionList

		private static Expression ParseExpression(Scope scope, ILuaLexer code, InvokeResult result, bool isDebug)
		{
			var tStart = code.Current;
			var doWrap = false;
			var expr = ParseExpression(scope, code, result, ref doWrap);
			if (doWrap && isDebug)
				return WrapDebugInfo(true, false, tStart, code.Current, expr);
			else
				return expr;
		} // func ParseExpression

		private static Expression ParseExpression(Scope scope, ILuaLexer code, InvokeResult result, ref bool doWrap)
		{
			// expr ::= exprOr
			return ParseExpressionOr(scope, code, result, ref doWrap);
		} // func ParseExpression

		private static Expression ParseExpressionOr(Scope scope, ILuaLexer code, InvokeResult result, ref bool doWrap)
		{
			// exprOr ::= exprAnd { or exprAnd }
			var expr = ParseExpressionAnd(scope, code, result, ref doWrap);

			while (code.Current.Typ == LuaToken.KwOr)
			{
				code.Next();
				expr = BinaryOperationExpression(scope.Runtime, code.Current, ExpressionType.OrElse, expr, ParseExpressionAnd(scope, code, InvokeResult.Object, ref doWrap));
				doWrap |= true;
			}

			return expr;
		} // func ParseExpressionOr

		private static Expression ParseExpressionAnd(Scope scope, ILuaLexer code, InvokeResult result, ref bool doWrap)
		{
			// exprAnd ::= exprBitOr { and exprBitOr }
			var expr = ParseExpressionBitOr(scope, code, result, ref doWrap);

			while (code.Current.Typ == LuaToken.KwAnd)
			{
				code.Next();
				expr = BinaryOperationExpression(scope.Runtime, code.Current, ExpressionType.AndAlso, expr, ParseExpressionBitOr(scope, code, InvokeResult.Object, ref doWrap));
				doWrap |= true;
			}

			return expr;
		} // func ParseExpressionAnd

		private static Expression ParseExpressionBitOr(Scope scope, ILuaLexer code, InvokeResult result, ref bool doWrap)
		{
			// exprBitOr ::= exprBitXOr { | exprBitXOr }
			var expr = ParseExpressionBitXOr(scope, code, result, ref doWrap);

			while (code.Current.Typ == LuaToken.BitOr)
			{
				code.Next();
				expr = BinaryOperationExpression(scope.Runtime, code.Current, ExpressionType.Or,
					expr,
					ParseExpressionBitXOr(scope, code, InvokeResult.Object, ref doWrap)
				);
				doWrap |= true;
			}

			return expr;
		} // func ParseExpressionBitOr

		private static Expression ParseExpressionBitXOr(Scope scope, ILuaLexer code, InvokeResult result, ref bool doWrap)
		{
			// exprBitXOr ::= exprBitAnd { ~ exprBitAnd }
			var expr = ParseExpressionBitAnd(scope, code, result, ref doWrap);

			while (code.Current.Typ == LuaToken.Dilde)
			{
				code.Next();
				expr = BinaryOperationExpression(scope.Runtime, code.Current, ExpressionType.ExclusiveOr,
					expr,
					ParseExpressionBitAnd(scope, code, InvokeResult.Object, ref doWrap)
				);
				doWrap |= true;
			}

			return expr;
		} // func ParseExpressionBitXOr

		private static Expression ParseExpressionBitAnd(Scope scope, ILuaLexer code, InvokeResult result, ref bool doWrap)
		{
			// exprBitAnd ::= exprCmp { & exprCmp }
			var expr = ParseExpressionCmp(scope, code, result, ref doWrap);

			while (code.Current.Typ == LuaToken.BitAnd)
			{
				code.Next();
				expr = BinaryOperationExpression(scope.Runtime, code.Current, ExpressionType.And,
					expr,
					ParseExpressionCmp(scope, code, InvokeResult.Object, ref doWrap)
				);
				doWrap |= true;
			}

			return expr;
		} // func ParseExpressionBitAnd

		private static Expression ParseExpressionCmp(Scope scope, ILuaLexer code, InvokeResult result, ref bool doWrap)
		{
			// expCmd ::= expCon { ( < | > | <= | >= | ~= | == ) expCon }
			var tStart = code.Current;
			var expr = ParseExpressionCon(scope, code, result, ref doWrap);

			while (true)
			{
				var tokenTyp = code.Current.Typ;
				ExpressionType exprTyp;
				if (tokenTyp == LuaToken.Lower)
					exprTyp = ExpressionType.LessThan;
				else if (tokenTyp == LuaToken.Greater)
					exprTyp = ExpressionType.GreaterThan;
				else if (tokenTyp == LuaToken.LowerEqual)
					exprTyp = ExpressionType.LessThanOrEqual;
				else if (tokenTyp == LuaToken.GreaterEqual)
					exprTyp = ExpressionType.GreaterThanOrEqual;
				else if (tokenTyp == LuaToken.NotEqual)
					exprTyp = ExpressionType.NotEqual;
				else if (tokenTyp == LuaToken.Equal)
					exprTyp = ExpressionType.Equal;
				else
					return expr;
				code.Next();

				expr = BinaryOperationExpression(scope.Runtime, code.Current, exprTyp, expr, ParseExpressionCon(scope, code, InvokeResult.Object, ref doWrap));
				doWrap |= true;
			}
		} // func ParseExpressionCmp

		private static Expression ParseExpressionCon(Scope scope, ILuaLexer code, InvokeResult result, ref bool doWrap)
		{
			// exprCon::= exprShift { '..' exprShift }
			var exprs = new List<Expression>
			{
				ParseExpressionShift(scope, code, result, ref doWrap)
			};

			while (code.Current.Typ == LuaToken.DotDot)
			{
				code.Next();
				exprs.Add(ParseExpressionShift(scope, code, InvokeResult.Object, ref doWrap));
			}

			// Erzeuge Concat
			if (exprs.Count > 1)
			{
				doWrap |= true;
				return ConcatOperationExpression(scope.Runtime, code.Current, exprs.ToArray());
			}
			else
				return exprs[0];
		} // func ParseExpressionCon

		private static Expression ParseExpressionShift(Scope scope, ILuaLexer code, InvokeResult result, ref bool doWrap)
		{
			// exprBitAnd ::= exprCmp { ( << | >> ) exprCmp }
			var expr = ParseExpressionPlus(scope, code, result, ref doWrap);

			while (true)
			{
				var tokenTyp = code.Current.Typ;
				ExpressionType exprTyp;

				if (tokenTyp == LuaToken.ShiftLeft)
					exprTyp = ExpressionType.LeftShift;
				else if (tokenTyp == LuaToken.ShiftRight)
					exprTyp = ExpressionType.RightShift;
				else
					return expr;

				code.Next();
				expr = BinaryOperationExpression(scope.Runtime, code.Current, exprTyp, expr, ParseExpressionPlus(scope, code, InvokeResult.Object, ref doWrap));
				doWrap |= true;
			}
		} // func ParseExpressionShift

		private static Expression ParseExpressionPlus(Scope scope, ILuaLexer code, InvokeResult result, ref bool doWrap)
		{
			// expPlus ::= expMul { ( + | - ) expMul}
			var expr = ParseExpressionMultiply(scope, code, result, ref doWrap);

			while (true)
			{
				var tokenTyp = code.Current.Typ;
				ExpressionType exprTyp;
				if (tokenTyp == LuaToken.Plus)
					exprTyp = ExpressionType.Add;
				else if (tokenTyp == LuaToken.Minus)
					exprTyp = ExpressionType.Subtract;
				else
					return expr;

				code.Next();
				expr = BinaryOperationExpression(scope.Runtime, code.Current, exprTyp, expr, ParseExpressionMultiply(scope, code, InvokeResult.Object, ref doWrap));
				doWrap |= true;
			}
		} // func ParseExpressionPlus

		private static Expression ParseExpressionMultiply(Scope scope, ILuaLexer code, InvokeResult result, ref bool doWrap)
		{
			// expMul ::= expUn { ( * | / | // | % ) expUn }
			var expr = ParseExpressionUnary(scope, code, result, ref doWrap);

			while (true)
			{
				var tokenTyp = code.Current.Typ;
				ExpressionType exprTyp;
				if (tokenTyp == LuaToken.Star)
					exprTyp = ExpressionType.Multiply;
				else if (tokenTyp == LuaToken.Slash)
					exprTyp = ExpressionType.Divide;
				else if (tokenTyp == LuaToken.SlashShlash)
					exprTyp = Lua.IntegerDivide;
				else if (tokenTyp == LuaToken.Percent)
					exprTyp = ExpressionType.Modulo;
				else
					return expr;

				code.Next();

				expr = BinaryOperationExpression(scope.Runtime, code.Current, exprTyp, expr, ParseExpressionUnary(scope, code, InvokeResult.Object, ref doWrap));
				doWrap |= true;
			}
		} // func ParseExpressionMultiply

		private static Expression ParseExpressionUnary(Scope scope, ILuaLexer code, InvokeResult result, ref bool doWrap)
		{
			// expUn ::= { 'not' | - | # | ~ } expPow
			var typ = code.Current.Typ;
			if (typ == LuaToken.KwNot ||
					typ == LuaToken.Minus ||
					typ == LuaToken.Dilde ||
					typ == LuaToken.Cross)
			{
				code.Next();
				var expr = ParseExpressionUnary(scope, code, InvokeResult.Object, ref doWrap);
				doWrap |= true;

				ExpressionType exprType;
				if (typ == LuaToken.KwNot)
					exprType = ExpressionType.Not;
				else if (typ == LuaToken.Minus)
					exprType = ExpressionType.Negate;
				else if (typ == LuaToken.Dilde)
					exprType = ExpressionType.OnesComplement;
				else
					exprType = ExpressionType.ArrayLength;

				doWrap |= true;
				return UnaryOperationExpression(scope.Runtime, code.Current, exprType, expr);
			}
			else
				return ParseExpressionPower(scope, code, result, ref doWrap);
		} // func ParseExpressionUnary

		private static Expression ParseExpressionPower(Scope scope, ILuaLexer code, InvokeResult result, ref bool doWrap)
		{
			// expPow ::= cast [ ^ expPow ]
			var expr = ParseExpressionCast(scope, code, result, ref doWrap);

			if (code.Current.Typ == LuaToken.Caret)
			{
				code.Next();
				doWrap |= true;
				return BinaryOperationExpression(scope.Runtime, code.Current, ExpressionType.Power, expr, ParseExpressionPower(scope, code, InvokeResult.Object, ref doWrap));
			}
			else
				return expr;
		} // func ParseExpressionPower

		private static Expression ParseExpressionCast(Scope scope, ILuaLexer code, InvokeResult result, ref bool doWrap)
		{
			// cast ::= cast(type, expr)
			if (code.Current.Typ == LuaToken.KwCast)
			{
				var tStart = code.Current;
				doWrap |= true;
				var prefix = new PrefixMemberInfo(tStart, ParsePrefixCast(scope, code), null, null, null);
				ParseSuffix(scope, code, prefix);
				return prefix.GenerateGet(scope, result);
			}
			else
				return ParsePrefix(scope, code).GenerateGet(scope, result);
		} // func ParseExpressionCast

		private static Expression ParsePrefixCast(Scope scope, ILuaLexer code)
		{
			LuaType luaType;
			var t = code.Current;
			code.Next();

			FetchToken(LuaToken.BracketOpen, code);

			// Read the type
			luaType = ParseType(scope, code, true);
			FetchToken(LuaToken.Comma, code);

			var doWrap = scope.EmitExpressionDebug;
			var expr = ParseExpression(scope, code, InvokeResult.Object, ref doWrap);

			FetchToken(LuaToken.BracketClose, code);

			return ConvertExpression(scope.Runtime, t, expr, luaType);
		} // func ParsePrefixCast

		private static void ParseIdentifierAndType(Scope scope, ILuaLexer code, out Token tokenName, out Type type)
		{
			// var ::= name ':' type
			tokenName = FetchToken(LuaToken.Identifier, code);
			if (code.Current.Typ == LuaToken.Colon)
			{
				code.Next();
				type = ParseType(scope, code, true);
			}
			else
				type = typeof(object);
		} // func ParseIdentifierAndType

		private static LuaType ParseType(Scope scope, ILuaLexer code, bool needType)
		{
			// is the first token an alias
			var currentType = ParseFirstType(scope, code);

			while (code.Current.Typ == LuaToken.Dot ||
						code.Current.Typ == LuaToken.Plus ||
						code.Current.Typ == LuaToken.BracketSquareOpen)
			{
				if (code.Current.Typ == LuaToken.BracketSquareOpen)
				{
					var genericeTypes = new List<LuaType>();
					code.Next();
					if (code.Current.Typ != LuaToken.BracketSquareClose)
					{
						genericeTypes.Add(ParseType(scope, code, needType));
						while (code.Current.Typ == LuaToken.Comma)
						{
							code.Next();
							genericeTypes.Add(ParseType(scope, code, needType));
						}
					}
					FetchToken(LuaToken.BracketSquareClose, code);

					if (genericeTypes.Count == 0) // create a array at the end
					{
						if (currentType.Type is null)
							throw ParseError(code.Current, String.Format(Properties.Resources.rsParseUnknownType, currentType.FullName));

						currentType = LuaType.GetType(currentType.AddType("[]", false, 1));
					}
					else // build a generic type
					{
						try
						{
							currentType = currentType.MakeGenericLuaType(genericeTypes.ToArray(), true);
						}
						catch (ArgumentException e)
						{
							throw ParseError(code.Current, e.Message);
						}
					}
				}
				else
				{
					code.Next();
					currentType = LuaType.GetType(currentType.AddType(FetchToken(LuaToken.Identifier, code).Value, false, null));
				}
			}

			if (needType && currentType.Type is null)
				throw ParseError(code.Current, String.Format(Properties.Resources.rsParseUnknownType, currentType.FullName));

			return currentType;
		} // func ParseType

		private static LuaType ParseFirstType(Scope scope, ILuaLexer code)
		{
			var typeName = FetchToken(LuaToken.Identifier, code).Value;
			var luaType = LuaType.GetCachedType(typeName);
			if (luaType is null)
			{
				return scope.LookupExpression(typeName, false) is ConstantExpression cexpr && cexpr.Type == typeof(LuaType)
					? (LuaType)cexpr.Value
					: LuaType.GetType(LuaType.Clr.AddType(typeName, false, null));
			}
			else
				return luaType;
		} // func ParseFirstType

		#endregion

		#region -- Parse Goto, Label --------------------------------------------------

		private static void ParseGoto(Scope scope, ILuaLexer code)
		{
			// goto Identifier
			FetchToken(LuaToken.KwGoto, code);

			var t = FetchToken(LuaToken.Identifier, code);
			scope.AddExpression(Expression.Goto(scope.LookupLabel(null, t.Value)));
		} // proc ParseGoto

		private static void ParseLabel(Scope scope, ILuaLexer code)
		{
			// ::identifier::
			FetchToken(LuaToken.ColonColon, code);

			// Erzeuge das Label
			scope.AddExpression(Expression.Label(scope.LookupLabel(null, FetchToken(LuaToken.Identifier, code).Value)));

			FetchToken(LuaToken.ColonColon, code);
		} // proc ParseLabel

		#endregion

		#region -- Parse Loops --------------------------------------------------------

		private static void ParseDoLoop(Scope scope, ILuaLexer code)
		{
			// doloop ::= do '(' name { ',' name } = expr { ',' expr }  ')' block end '(' { 'function' '(' var ':' type ')' block 'end' ',' } ')'  
			//

			// create empty block, that can used as an loop
			var outerScope = new Scope(scope);
			var exprDispose = (Expression[])null;

			// fetch do
			FetchToken(LuaToken.KwDo, code);
			if (code.Current.Typ == LuaToken.BracketOpen) // look for disposable variables
			{
				code.Next();
				ParseExpressionStatement(outerScope, code, true);

				// Build finally-Block for the declared variables
				exprDispose = (
					from c in outerScope.Variables
					select Expression.IfThen(
						Expression.TypeIs(c, typeof(IDisposable)),
						Expression.Call(Expression.Convert(c, typeof(IDisposable)), Lua.DisposeDisposeMethodInfo)
					)).ToArray();

				FetchToken(LuaToken.BracketClose, code);
			}

			var loopScope = new LoopScope(outerScope);

			// Add the Contine label after the declaration
			loopScope.AddExpression(Expression.Label(loopScope.ContinueLabel));
			// parse the block
			ParseBlock(loopScope, code);
			// create the break label
			loopScope.AddExpression(Expression.Label(loopScope.BreakLabel));

			FetchToken(LuaToken.KwEnd, code);

			// check for catch blocks
			var exprFinallyBlock = (Expression)null;
			var exprCatch = new List<CatchBlock>();
			if (code.Current.Typ == LuaToken.BracketOpen)
			{
				code.Next();

				while (code.Current.Typ != LuaToken.BracketClose)
				{
					FetchToken(LuaToken.KwFunction, code);
					if (code.Current.Typ == LuaToken.BracketOpen)
					{
						code.Next();

						var exceptionName = FetchToken(LuaToken.Identifier, code);
						Type exceptionType;

						if (code.Current.Typ == LuaToken.Colon)
						{
							code.Next();

							// check if the type is inherited from Exception
							exceptionType = ParseType(scope, code, true).Type;
							if (!typeof(Exception).GetTypeInfo().IsAssignableFrom(exceptionType.GetTypeInfo()))
								throw ParseError(code.Current, String.Format(Properties.Resources.rsParseCatchVarTypeMustAssignableToException, exceptionType.FullName));
						}
						else
							exceptionType = typeof(Exception);

						FetchToken(LuaToken.BracketClose, code);

						var exceptionScope = new CatchScope(outerScope, Expression.Parameter(exceptionType, exceptionName.Value));
						ParseBlock(exceptionScope, code);

						exprCatch.Add(Expression.MakeCatchBlock(exceptionType, exceptionScope.ExceptionVariable, exceptionScope.ExpressionBlock, null));
					}
					else
					{
						var finallyScope = new Scope(outerScope);
						ParseBlock(finallyScope, code);

						exprFinallyBlock = finallyScope.ExpressionBlock;
					}

					FetchToken(LuaToken.KwEnd, code);
					FetchToken(LuaToken.Comma, code, true);
				}

				FetchToken(LuaToken.BracketClose, code);
			}

			// build finally block
			if (exprDispose != null && exprDispose.Length > 0)
			{
				if (exprFinallyBlock != null)
					exprFinallyBlock = Expression.MakeTry(typeof(void), exprFinallyBlock, Expression.Block(exprDispose), null, null);
				else
					exprFinallyBlock = Expression.Block(exprDispose);
			}

			if (exprFinallyBlock != null || exprCatch.Count > 0)
			{
				outerScope.AddExpression(
					Expression.MakeTry(typeof(void),
						loopScope.ExpressionBlock,
						exprFinallyBlock,
						null,
						exprCatch
					)
				);
				scope.AddExpression(outerScope.ExpressionBlock);
			}
			else
				scope.AddExpression(loopScope.ExpressionBlock);
		} // ParseDoLoop

		private static void ParseWhileLoop(Scope scope, ILuaLexer code)
		{
			// while expr do block end;
			var loopScope = new LoopScope(scope);

			// get the expression
			FetchToken(LuaToken.KwWhile, code);

			loopScope.AddExpression(Expression.Label(loopScope.ContinueLabel));
			loopScope.AddExpression(
				Expression.IfThenElse(
					ConvertExpression(scope.Runtime, code.Current, ParseExpression(scope, code, InvokeResult.Object, scope.EmitExpressionDebug), typeof(bool)),
					Expression.Empty(),
					Expression.Goto(loopScope.BreakLabel)
				)
			);

			// append the block
			FetchToken(LuaToken.KwDo, code);
			ParseBlock(loopScope, code);
			FetchToken(LuaToken.KwEnd, code);

			// goto continue
			loopScope.AddExpression(Expression.Goto(loopScope.ContinueLabel));
			loopScope.AddExpression(Expression.Label(loopScope.BreakLabel));

			scope.AddExpression(loopScope.ExpressionBlock);
		} // func ParseWhileLoop

		private static void ParseRepeatLoop(Scope scope, ILuaLexer code)
		{
			var loopScope = new LoopScope(scope);

			// continue label
			loopScope.AddExpression(Expression.Label(loopScope.ContinueLabel));

			// loop content
			FetchToken(LuaToken.KwRepeat, code);
			ParseBlock(loopScope, code);

			// get the loop expression
			FetchToken(LuaToken.KwUntil, code);
			loopScope.AddExpression(
				Expression.IfThenElse(
					ConvertExpression(scope.Runtime, code.Current, ParseExpression(loopScope, code, InvokeResult.Object, loopScope.EmitExpressionDebug), typeof(bool)),
					Expression.Empty(),
					Expression.Goto(loopScope.ContinueLabel)
				)
			);

			loopScope.AddExpression(Expression.Label(loopScope.BreakLabel));

			scope.AddExpression(loopScope.ExpressionBlock);
		} // func ParseRepeatLoop

		private static void ParseForLoop(Scope scope, ILuaLexer code)
		{
			// for name
			FetchToken(LuaToken.KwFor, code);
			ParseIdentifierAndType(scope, code, out var tLoopVar, out var typeLoopVar);
			if (code.Current.Typ == LuaToken.Assign)
			{
				// = exp, exp [, exp] do block end
				FetchToken(LuaToken.Assign, code);
				var loopStart = ParseExpression(scope, code, InvokeResult.Object, scope.EmitExpressionDebug);
				FetchToken(LuaToken.Comma, code);
				var loopEnd = ParseExpression(scope, code, InvokeResult.Object, scope.EmitExpressionDebug);
				Expression loopStep;
				if (code.Current.Typ == LuaToken.Comma)
				{
					code.Next();
					loopStep = ParseExpression(scope, code, InvokeResult.Object, scope.EmitExpressionDebug);
				}
				else if (loopStart.Type == typeof(int))
					loopStep = Expression.Constant(1);
				else if (loopStart.Type == typeof(long))
					loopStep = Expression.Constant(1L);
				else if (loopStart.Type == typeof(float))
					loopStep = Expression.Constant(1.0f);
				else if (loopStart.Type == typeof(double))
					loopStep = Expression.Constant(1.0);
				else
					loopStep = Expression.Constant(Lua.RtConvertValue(1, loopStart.Type));

				var loopScope = new LoopScope(scope);
				var loopVarParameter = loopScope.RegisterVariable(typeLoopVar == typeof(object) ? LuaEmit.LiftType(LuaEmit.LiftType(loopStart.Type, loopEnd.Type), loopStep.Type) : typeLoopVar, tLoopVar.Value);

				FetchToken(LuaToken.KwDo, code);
				ParseBlock(loopScope, code);
				FetchToken(LuaToken.KwEnd, code);
				scope.AddExpression(GenerateForLoop(loopScope, tLoopVar, loopVarParameter, loopStart, loopEnd, loopStep));
			}
			else
			{
				// {, name} in explist do block end

				// fetch all loop variables
				var loopScope = new LoopScope(scope);
				var loopVars = new List<ParameterExpression>
				{
					loopScope.RegisterVariable(typeLoopVar, tLoopVar.Value)
				};
				while (code.Current.Typ == LuaToken.Comma)
				{
					code.Next();
					ParseIdentifierAndType(scope, code, out tLoopVar, out typeLoopVar);
					loopVars.Add(loopScope.RegisterVariable(typeLoopVar, tLoopVar.Value));
				}

				// get the loop expressions
				FetchToken(LuaToken.KwIn, code);
				var explist = ParseExpressionList(scope, code).ToArray();

				// parse the loop body
				FetchToken(LuaToken.KwDo, code);
				ParseBlock(loopScope, code);
				FetchToken(LuaToken.KwEnd, code);

				scope.AddExpression(GenerateForLoop(loopScope, tLoopVar, loopVars, explist));
			}
		} // func ParseForLoop

		private static void ParseForEachLoop(Scope scope, ILuaLexer code)
		{
			var varEnumerable = Expression.Variable(typeof(System.Collections.IEnumerable), "$enumerable");
			var varEnumerator = Expression.Variable(typeof(System.Collections.IEnumerator), "$enumerator");
			var varDisposable = Expression.Variable(typeof(IDisposable), "$disposeable");

			// foreach name in exp do block end;
			code.Next(); // foreach

			// fetch the loop variable
			var loopScope = new LoopScope(scope);
			ParseIdentifierAndType(scope, code, out var tLoopVar, out var typeLoopVar);
			var loopVar = loopScope.RegisterVariable(typeLoopVar, tLoopVar.Value);

			// get the enumerable expression
			FetchToken(LuaToken.KwIn, code);
			var exprEnum = Lua.EnsureType(ParseExpression(scope, code, InvokeResult.None, scope.EmitExpressionDebug), typeof(object));

			// parse the loop body
			FetchToken(LuaToken.KwDo, code);
			ParseBlock(loopScope, code);
			FetchToken(LuaToken.KwEnd, code);

			loopScope.InsertExpression(0, Expression.Assign(loopVar, ConvertExpression(scope.Runtime, tLoopVar, Expression.Property(varEnumerator, Lua.EnumeratorCurrentPropertyInfo), loopVar.Type)));
			scope.AddExpression(
				Expression.Block(new ParameterExpression[] { varEnumerable, varEnumerator, loopVar },
				// local enumerable = exprEnum as IEnumerator
				Expression.Assign(varEnumerable, Expression.TypeAs(exprEnum, typeof(System.Collections.IEnumerable))),

				// if enumerable == nil then error
				Expression.IfThen(Expression.Equal(varEnumerable, Expression.Constant(null, typeof(object))), Lua.ThrowExpression(Properties.Resources.rsExpressionNotEnumerable)),

				// local enum = exprEnum.GetEnumerator()
				Expression.Assign(varEnumerator, Expression.Call(varEnumerable, Lua.EnumerableGetEnumeratorMethodInfo)),

				Expression.TryFinally(
					Expression.Block(

						// while enum.MoveNext() do
						Expression.Label(loopScope.ContinueLabel),
						Expression.IfThenElse(Expression.Call(varEnumerator, Lua.EnumeratorMoveNextMethodInfo), Expression.Empty(), Expression.Goto(loopScope.BreakLabel)),

						//   loopVar = enum.Current
						loopScope.ExpressionBlock,

						// end;
						Expression.Goto(loopScope.ContinueLabel),
						Expression.Label(loopScope.BreakLabel)
					),
					Expression.Block(
						new ParameterExpression[] { varDisposable },
						Expression.Assign(varDisposable, Expression.TypeAs(varEnumerator, typeof(IDisposable))),
						Expression.IfThen(Expression.NotEqual(varDisposable, Expression.Constant(null, typeof(IDisposable))),
							Expression.Call(varDisposable, Lua.DisposeDisposeMethodInfo)
						)
					)
				)
			));
		} // proc ParseForEachLoop

		private static Expression GenerateForLoop(LoopScope loopScope, Token tStart, ParameterExpression loopVar, Expression loopStart, Expression loopEnd, Expression loopStep)
		{
			const string csVar = "#var";
			const string csEnd = "#end";
			const string csStep = "#step";
			var internLoopVar = Expression.Variable(loopVar.Type, csVar);
			var endVar = Expression.Variable(loopEnd.Type, csEnd);
			var stepVar = Expression.Variable(loopStep.Type, csStep);
			var labelLoop = Expression.Label("#loop");

			// Erzeuge CodeBlock
			loopScope.InsertExpression(0, Expression.Assign(loopVar, internLoopVar));

			// Erzeuge den Schleifenblock
			return Expression.Block(new ParameterExpression[] { internLoopVar, endVar, stepVar },
				Expression.Assign(internLoopVar, ConvertExpression(loopScope.Runtime, tStart, loopStart, internLoopVar.Type)),
				Expression.Assign(endVar, loopEnd),
				Expression.Assign(stepVar, loopStep),

				Expression.Label(labelLoop),

				Expression.IfThenElse(
					BinaryOperationExpression(loopScope.Runtime, tStart, ExpressionType.OrElse,
						BinaryOperationExpression(loopScope.Runtime, tStart, ExpressionType.AndAlso,
							ConvertExpression(loopScope.Runtime, tStart, BinaryOperationExpression(loopScope.Runtime, tStart, ExpressionType.GreaterThan, stepVar, Expression.Constant(0, typeof(int))), typeof(bool)),
							ConvertExpression(loopScope.Runtime, tStart, BinaryOperationExpression(loopScope.Runtime, tStart, ExpressionType.LessThanOrEqual, internLoopVar, endVar), typeof(bool))
						),
						BinaryOperationExpression(loopScope.Runtime, tStart, ExpressionType.AndAlso,
							ConvertExpression(loopScope.Runtime, tStart, BinaryOperationExpression(loopScope.Runtime, tStart, ExpressionType.LessThanOrEqual, stepVar, Expression.Constant(0, typeof(int))), typeof(bool)),
							ConvertExpression(loopScope.Runtime, tStart, BinaryOperationExpression(loopScope.Runtime, tStart, ExpressionType.GreaterThanOrEqual, internLoopVar, endVar), typeof(bool))
						)
					),
					loopScope.ExpressionBlock,
					Expression.Goto(loopScope.BreakLabel)
				),
				Expression.Label(loopScope.ContinueLabel),

				Expression.Assign(internLoopVar, ConvertExpression(loopScope.Runtime, tStart, BinaryOperationExpression(loopScope.Runtime, tStart, ExpressionType.Add, internLoopVar, stepVar), internLoopVar.Type)),

				Expression.Goto(labelLoop),
				Expression.Label(loopScope.BreakLabel)
			);
		} // func GenerateForLoop

		private static Expression GenerateForLoop(LoopScope loopScope, Token tStart, List<ParameterExpression> loopVars, Expression[] explist)
		{
			const string csFunc = "#f";
			const string csState = "#s";
			const string csVar = "#var";

			var varTmp = Expression.Variable(typeof(LuaResult), "#tmp");
			var varFunc = Expression.Variable(explist.Length > 0 && typeof(Delegate).GetTypeInfo().IsAssignableFrom(explist[0].Type.GetTypeInfo()) ? explist[0].Type : typeof(object), csFunc);
			var varState = Expression.Variable(typeof(object), csState);
			var varVar = Expression.Variable(typeof(object), csVar);

			// local var1, ..., varn = tmp;
			for (var i = 0; i < loopVars.Count; i++)
				loopScope.InsertExpression(i, Expression.Assign(loopVars[i], ConvertExpression(loopScope.Runtime, tStart, GetResultExpression(loopScope.Runtime, tStart, varTmp, i), loopVars[i].Type)));

			return Expression.Block(new ParameterExpression[] { varTmp, varFunc, varState, varVar },
				// fill the local loop variables initial
				// local #f, #s, #var = explist
				Expression.Assign(varTmp, GetLuaResultExpression(loopScope, tStart, explist)),
				Expression.Assign(varFunc, ConvertExpression(loopScope.Runtime, tStart, GetResultExpression(loopScope.Runtime, tStart, varTmp, 0), varFunc.Type)),
				Expression.Assign(varState, GetResultExpression(loopScope.Runtime, tStart, varTmp, 1)),
				Expression.Assign(varVar, GetResultExpression(loopScope.Runtime, tStart, varTmp, 2)),

				Expression.Label(loopScope.ContinueLabel),

				// local tmp = f(s, var)
				Expression.Assign(varTmp, InvokeExpression(loopScope, tStart, varFunc, InvokeResult.LuaResult,
					new ArgumentsList(varState, varVar), true)
				),

				// var = tmp[0]
				Expression.Assign(varVar, GetResultExpression(loopScope.Runtime, tStart, varTmp, 0)),

				// if var == nil then goto break;
				Expression.IfThenElse(Expression.Equal(varVar, Expression.Constant(null, typeof(object))),
					Expression.Goto(loopScope.BreakLabel),
					loopScope.ExpressionBlock), // LoopBody

				Expression.Goto(loopScope.ContinueLabel),
				Expression.Label(loopScope.BreakLabel)
			);
		} // func GenerateForLoop

		private static void ParseBreak(Scope scope, ILuaLexer code)
		{
			FetchToken(LuaToken.KwBreak, code);

			// Erzeuge die Expression
			scope.AddExpression(Expression.Goto(scope.LookupLabel(null, csBreakLabel)));

			// Optionales Semicolon
			FetchToken(LuaToken.Semicolon, code, true);
		} // func ParseBreak

		#endregion

		#region -- Parse Function, Lambda ---------------------------------------------

		private static void ParseFunction(Scope scope, ILuaLexer code, bool isLocal)
		{
			FetchToken(LuaToken.KwFunction, code);

			if (isLocal) // Local function, only one identifier is allowed
			{
				var t = FetchToken(LuaToken.Identifier, code);

				var funcVar = scope.LookupExpression(t.Value) as ParameterExpression;
				Expression exprFunction;
				if (funcVar is null)
				{
					exprFunction = ParseLamdaDefinition(scope, code, t.Value, false,
						typeDelegate => funcVar = scope.RegisterVariable(typeDelegate, t.Value)
					);
				}
				else
					exprFunction = ParseLamdaDefinition(scope, code, t.Value, false, null);
					
				scope.AddExpression(Expression.Assign(funcVar, exprFunction));
			}
			else // Function that is assigned to a table. A chain of identifiers is allowed.
			{
				Expression assignee = null;
				var tCurrent = FetchToken(LuaToken.Identifier, code);
				var memberName = tCurrent.Value;

				// Collect the chain of members
				while (code.Current.Typ == LuaToken.Dot)
				{
					code.Next();

					// Create the get-member for the current assignee
					assignee = ParseFunctionAddChain(scope, tCurrent, assignee, memberName);
					memberName = FetchToken(LuaToken.Identifier, code).Value;
				}
				// add a method to the table. methods get a hidden parameter and will bo marked
				var isMemberMethod = false;
				if (code.Current.Typ == LuaToken.Colon)
				{
					code.Next();

					// add the last member to the assignee chain
					assignee = ParseFunctionAddChain(scope, tCurrent, assignee, memberName);
					// fetch the method name
					memberName = FetchToken(LuaToken.Identifier, code).Value;
					isMemberMethod = true;
				}
				else
				{
					if (assignee is null)
					{
						// there was no member access, so try to find a local to assign to
						var local = scope.LookupExpression(memberName);
						if (local is ParameterExpression)
						{
							scope.AddExpression(Expression.Assign(local, ParseLamdaDefinition(scope, code, memberName, false, null)));
							return;
						}

						assignee = scope.LookupExpression(csEnv); // create a global function
					}
				}

				// generate lambda
				scope.AddExpression(MemberSetExpression(scope.Runtime, tCurrent, assignee, memberName, isMemberMethod, ParseLamdaDefinition(scope, code, memberName, isMemberMethod, null)));
			}
		} // proc ParseLamdaDefinition

		private static Expression ParseFunctionAddChain(Scope scope, Token tStart, Expression assignee, string memberName)
		{
			if (assignee is null)
			{
				var expr = scope.LookupExpression(memberName);
				if (expr is null)
					assignee = ParseFunctionAddChain(scope, tStart, scope.LookupExpression(csEnv), memberName);
				else
					assignee = expr;
			}
			else
				assignee = MemberGetExpression(scope, tStart, assignee, memberName);
			return assignee;
		} // proc ParseFunctionAddChain

		private static Expression ParseLamdaDefinition(Scope parent, ILuaLexer code, string name, bool hasSelfParameter, Action<Type> functionTypeCollected)
		{
			var parameters = new List<ParameterExpression>();
			var scope = new LambdaScope(parent);

			// Lese die Parameterliste ein
			FetchToken(LuaToken.BracketOpen, code);
			if (hasSelfParameter)
				parameters.Add(scope.RegisterParameter(typeof(object), "self"));

			if (code.Current.Typ == LuaToken.Identifier || code.Current.Typ == LuaToken.DotDotDot)
			{
				if (code.Current.Typ == LuaToken.DotDotDot)
				{
					code.Next();
					ParseLamdaDefinitionArgList(scope, parameters);
				}
				else
				{
					ParseIdentifierAndType(scope, code, out var tName, out var typeArgument);
					parameters.Add(scope.RegisterParameter(typeArgument, tName.Value));

					while (code.Current.Typ == LuaToken.Comma)
					{
						code.Next();
						if (code.Current.Typ == LuaToken.DotDotDot)
						{
							code.Next();
							ParseLamdaDefinitionArgList(scope, parameters); // last argument
							break;
						}
						else
						{
							ParseIdentifierAndType(scope, code, out tName, out typeArgument);
							parameters.Add(scope.RegisterParameter(typeArgument, tName.Value));
						}
					}
				}
			}
			FetchToken(LuaToken.BracketClose, code);

			// Is there a specific result 
			if (code.Current.Typ == LuaToken.Colon)
			{
				var t = code.Current;
				code.Next();
				var typeResult = ParseType(scope, code, true);
				scope.ResetReturnLabel(typeResult, null);
			}
			else
				scope.ResetReturnLabel(typeof(LuaResult), Expression.Property(null, Lua.ResultEmptyPropertyInfo));

			// register the delegate
			if (functionTypeCollected != null)
			{
				var functionType = scope.ReturnType == typeof(void)
					? Expression.GetActionType((from p in parameters select p.Type).ToArray())
					: Expression.GetFuncType((from p in parameters select p.Type).Concat(new Type[] { scope.ReturnType }).ToArray());
				functionTypeCollected(functionType);
			}

			// Lese den Code-Block
			ParseBlock(scope, code);

			FetchToken(LuaToken.KwEnd, code);
			return Expression.Lambda(
				scope.ExpressionBlock,
				(parent.EmitDebug & LuaDebugLevel.RegisterMethods) == LuaDebugLevel.RegisterMethods ? Lua.RegisterUniqueName(name) : name,
				parameters);
		} // proc ParseLamdaDefinition

		private static void ParseLamdaDefinitionArgList(LambdaScope scope, List<ParameterExpression> parameters)
		{
			var paramArgList = scope.RegisterParameter(typeof(object[]), csArgListP);
			var varArgList = scope.RegisterVariable(typeof(LuaResult), csArgList);
			parameters.Add(paramArgList);
			scope.AddExpression(Expression.Assign(varArgList, Expression.New(Lua.ResultConstructorInfoArgN, paramArgList)));
		} // proc ParseLamdaDefinitionArgList

		#endregion

		#region -- Parse TableConstructor ---------------------------------------------

		private static Expression ParseTableConstructor(Scope scope, ILuaLexer code)
		{
			// table ::= '{' [field] { fieldsep field } [fieldsep] '}'
			// fieldsep ::= ',' | ';'
			FetchToken(LuaToken.BracketCurlyOpen, code);

			if (code.Current.Typ != LuaToken.BracketCurlyClose)
			{
				var index = 1;
				var scopeTable = new Scope(scope);

				// Create the variable for the table
				var tableVar = scopeTable.RegisterVariable(typeof(LuaTable), "#table");
				scopeTable.AddExpression(Expression.Assign(tableVar, CreateEmptyTableExpression()));

				// fiest field
				ParseTableField(tableVar, scopeTable, code, ref index);

				// collect more table fields
				while (code.Current.Typ == LuaToken.Comma || code.Current.Typ == LuaToken.Semicolon)
				{
					code.Next();

					// Optional last separator
					if (code.Current.Typ == LuaToken.BracketCurlyClose)
						break;

					// Parse the field
					ParseTableField(tableVar, scopeTable, code, ref index);
				}

				scopeTable.AddExpression(tableVar);
				scopeTable.ExpressionBlockType = typeof(LuaTable);

				// Closing bracket
				FetchToken(LuaToken.BracketCurlyClose, code);

				return scopeTable.ExpressionBlock;
			}
			else
			{
				FetchToken(LuaToken.BracketCurlyClose, code);
				return CreateEmptyTableExpression();
			}
		} // func ParseTableConstructor

		private static void ParseTableField(ParameterExpression tableVar, Scope scope, ILuaLexer code, ref int iIndex)
		{
			// field ::= '[' exp ']' '=' exp | Name '=' exp | exp
			if (code.Current.Typ == LuaToken.BracketSquareOpen)
			{
				// Parse the index
				code.Next();
				var index = ParseExpression(scope, code, InvokeResult.Object, scope.EmitExpressionDebug);
				FetchToken(LuaToken.BracketSquareClose, code);
				FetchToken(LuaToken.Assign, code);

				// Expression that results in a value
				scope.AddExpression(
					IndexSetExpression(scope.Runtime, code.Current, tableVar, new Expression[] { index },
						ParseExpression(scope, code, InvokeResult.Object, scope.EmitExpressionDebug)
					)
				);
			}
			else if (code.Current.Typ == LuaToken.Identifier && code.LookAhead.Typ == LuaToken.Assign)
			{
				// Read the identifier
				var tokenMember = code.Current;
				code.Next();
				FetchToken(LuaToken.Assign, code);

				// Expression
				scope.AddExpression(
					IndexSetExpression(scope.Runtime, code.Current, tableVar, new Expression[] { Expression.Constant(tokenMember.Value) },
						ParseExpression(scope, code, InvokeResult.Object, scope.EmitExpressionDebug)
					)
				);
			}
			else
			{
				var tStart = code.Current;
				var expr = ParseExpression(scope, code, InvokeResult.None, scope.EmitExpressionDebug);

				// Last assign, enroll parameter
				if (code.Current.Typ == LuaToken.BracketCurlyClose && LuaEmit.IsDynamicType(expr.Type))
				{
					scope.AddExpression(
						Expression.Call(Lua.TableSetObjectsMethod,
							tableVar,
							Expression.Convert(expr, typeof(object)),
							Expression.Constant(iIndex, typeof(int))
						)
					);
				}
				else // Normal index set
				{
					scope.AddExpression(
						IndexSetExpression(scope.Runtime, code.Current, tableVar, new Expression[] { Expression.Constant(iIndex++, typeof(object)) }, expr)
					);
				}
			}
		} // proc ParseTableField

		private static Expression CreateEmptyTableExpression()
			=> Expression.New(typeof(LuaTable));

		#endregion

		#region -- FetchToken, ParseError ---------------------------------------------

		public static Token FetchToken(LuaToken typ, ILuaLexer code, bool isOptional = false)
		{
			if (code.Current.Typ == typ)
			{
				var t = code.Current;
				code.Next();
				return t;
			}
			else if (isOptional)
				return null;
			else
				throw ParseError(code, String.Format(Properties.Resources.rsParseUnexpectedToken, LuaLexer.GetTokenName(code.Current.Typ), LuaLexer.GetTokenName(typ)));
		} // proc FetchToken

		public static LuaParseException ParseError(Token start, string message)
			=> new LuaParseException(start.Start, message, null);

		private static Exception ParseError(ILuaLexer code, string message = null)
		{
			switch (code.Current.Typ)
			{
				case LuaToken.InvalidString:
					return ParseError(code.Current, Properties.Resources.rsParseInvalidString);
				case LuaToken.InvalidStringOpening:
					return ParseError(code.Current, Properties.Resources.rsParseInvalidStringOpening);
				case LuaToken.InvalidComment:
					return ParseError(code.Current, Properties.Resources.rsParseInvalidComment);
				case LuaToken.InvalidChar:
					return ParseError(code.Current, Properties.Resources.rsParseInvalidChar);
				default:
					return ParseError(code.Current, message ?? "Invalid message.");
			}
		} // func ParseError

		#endregion

		#region -- ExpressionToString -------------------------------------------------

		private static PropertyInfo propertyDebugView = null;

		public static string ExpressionToString(Expression expr)
		{
			if (propertyDebugView is null)
				propertyDebugView = typeof(Expression).GetTypeInfo().FindDeclaredProperty("DebugView", ReflectionFlag.NoException | ReflectionFlag.NonPublic | ReflectionFlag.Instance);

			return (string)propertyDebugView.GetValue(expr, null);
		} // func ExpressionToString

		#endregion
	} // class Parser

	#endregion
}
<|MERGE_RESOLUTION|>--- conflicted
+++ resolved
@@ -1,2529 +1,2519 @@
-﻿#region -- copyright --
-//
-// Licensed to the Apache Software Foundation (ASF) under one
-// or more contributor license agreements.  See the NOTICE file
-// distributed with this work for additional information
-// regarding copyright ownership.  The ASF licenses this file
-// to you under the Apache License, Version 2.0 (the
-// "License"); you may not use this file except in compliance
-// with the License.  You may obtain a copy of the License at
-// 
-//   http://www.apache.org/licenses/LICENSE-2.0
-// 
-// Unless required by applicable law or agreed to in writing,
-// software distributed under the License is distributed on an
-// "AS IS" BASIS, WITHOUT WARRANTIES OR CONDITIONS OF ANY
-// KIND, either express or implied.  See the License for the
-// specific language governing permissions and limitations
-// under the License.
-//
-#endregion
-using System;
-using System.Collections.Generic;
-using System.Diagnostics;
-using System.Dynamic;
-using System.IO;
-using System.Linq;
-using System.Linq.Expressions;
-using System.Reflection;
-using System.Text;
-
-namespace Neo.IronLua
-{
-	#region -- class Parser -------------------------------------------------------------
-
-	/// <summary>Internal parser code to generate te expression tree.</summary>
-	internal static partial class Parser
-	{
-		private const string csReturnLabel = "#return";
-		private const string csBreakLabel = "#break";
-		private const string csContinueLabel = "#continue";
-		private const string csEnv = "_G";
-		private const string csArgListP = "#arglistP";
-		private const string csArgList = "#arglist";
-		private const string csClr = "clr";
-
-		#region -- class Scope --------------------------------------------------------
-
-		/// <summary>Scope, that builds a block.</summary>
-		private class Scope
-		{
-			private readonly Scope parent;   // Parent-Scope, that is accessable
-			private Dictionary<string, Expression> scopeVariables = null; // local declared variables or const definitions
-			private readonly List<Expression> block = new List<Expression>();  // Instructions in the current block
-			private bool isBlockGenerated = false; // Is the block generated
-
-			#region -- Ctor -----------------------------------------------------------------
-
-			/// <summary>Creates the scope</summary>
-			/// <param name="parent">parent-scope</param>
-			public Scope(Scope parent)
-			{
-				this.parent = parent;
-			} // ctor
-
-			#endregion
-
-			#region -- LookupParameter ------------------------------------------------------
-
-			/// <summary>Creates a new variable in the current scope.</summary>
-			/// <param name="type">Type of the variable</param>
-			/// <param name="sName">Name of the variable</param>
-			/// <returns>The expression that represents the access to the variable.</returns>
-			public ParameterExpression RegisterVariable(Type type, string sName)
-				=> RegisterVariable(Expression.Variable(type, sName));
-
-			/// <summary></summary>
-			/// <param name="expr"></param>
-			/// <returns></returns>
-			public ParameterExpression RegisterVariable(ParameterExpression expr)
-			{
-				RegisterVariableOrConst(expr.Name, expr);
-				return expr;
-			} // proc RegisterVariable
-
-			public void RegisterConst(string name, ConstantExpression expr)
-				=> RegisterVariableOrConst(name, expr);
-
-			private void RegisterVariableOrConst(string name, Expression expr)
-			{
-				if (scopeVariables is null)
-					scopeVariables = new Dictionary<string, Expression>();
-				scopeVariables[name] = expr;
-			} // proc EnsureVariables
-
-			/// <summary>Looks up the variable/parameter/const through the scopes.</summary>
-			/// <param name="name">Name of the variable</param>
-			/// <param name="isLocalOnly"></param>
-			/// <returns>The access-expression for the variable, parameter or <c>null</c>, if it is not registered.</returns>
-			public virtual Expression LookupExpression(string name, bool isLocalOnly = false)
-			{
-				// Lookup the current scope
-				if (scopeVariables != null && scopeVariables.TryGetValue(name, out var p))
-					return p;
-
-				return parent != null && !isLocalOnly ? // lookup the parent scope
-					parent.LookupExpression(name) :
-					null;
-			} // func LookupParameter
-
-			#endregion
-
-			#region -- LookupLabel ----------------------------------------------------------
-
-			/// <summary>Create a named label or look for an existing</summary>
-			/// <param name="type">Returntype for the label</param>
-			/// <param name="sName">Name for the label</param>
-			/// <returns>Labeltarget</returns>
-			public virtual LabelTarget LookupLabel(Type type, string sName)
-				=> parent.LookupLabel(type, sName);
-
-			#endregion
-
-			#region -- Expression Block -----------------------------------------------------
-
-			[Conditional("DEBUG")]
-			private void CheckBlockGenerated()
-			{
-				if (isBlockGenerated)
-					throw new InvalidOperationException();
-			} // proc CheckBlockGenerated
-
-			public void InsertExpression(int iIndex, Expression expr)
-			{
-				CheckBlockGenerated();
-				block.Insert(iIndex, expr);
-			} // proc AddExpression
-
-			public void AddExpression(Expression expr)
-			{
-				CheckBlockGenerated();
-				block.Add(expr);
-			} // proc AddExpression
-
-			/// <summary>Close the expression block and return it.</summary>
-			public virtual Expression ExpressionBlock
-			{
-				get
-				{
-					CheckBlockGenerated();
-					isBlockGenerated = true;
-
-					if (block.Count == 0)
-						return Expression.Empty();
-					else
-					{
-						var variables = Variables;
-						if (variables.Length == 0)
-							return Expression.Block(block);
-						else if (ExpressionBlockType is null)
-							return Expression.Block(variables, block);
-						else
-							return Expression.Block(ExpressionBlockType, variables, block);
-					}
-				}
-			} // func ExpressionBlock
-
-			public Type ExpressionBlockType { get; set; }
-			public bool ExistExpressions => block.Count > 0;
-
-			#endregion
-
-			/// <summary>Access to the Lua-Binders</summary>
-			public virtual Lua Runtime => parent.Runtime;
-			/// <summary>Emit-Debug-Information</summary>
-			public virtual LuaDebugLevel EmitDebug => parent.EmitDebug;
-			/// <summary>Options</summary>
-			public virtual LuaCompileOptions Options => parent.Options;
-			/// <summary>DebugInfo on expression level</summary>
-			public bool EmitExpressionDebug => (EmitDebug & LuaDebugLevel.Expression) != 0;
-			/// <summary>Return type of the current Lambda-Scope</summary>
-			public virtual Type ReturnType => parent.ReturnType;
-			/// <summary></summary>
-			public ParameterExpression[] Variables => scopeVariables is null ? new ParameterExpression[0] : (from v in scopeVariables.Values where v is ParameterExpression select (ParameterExpression)v).ToArray();
-
-			public virtual bool ActivateRethrow => parent != null && parent.ActivateRethrow;
-		} // class Scope
-
-		#endregion
-
-		#region -- class LoopScope ----------------------------------------------------
-
-		/// <summary>Scope that represents the loop content.</summary>
-		private sealed class LoopScope : Scope
-		{
-			private readonly LabelTarget continueLabel = Expression.Label(csContinueLabel);
-			private readonly LabelTarget breakLabel = Expression.Label(csBreakLabel);
-
-			#region -- Ctor -----------------------------------------------------------------
-
-			/// <summary>Scope that represents the loop content.</summary>
-			/// <param name="parent"></param>
-			public LoopScope(Scope parent)
-				: base(parent)
-			{
-			} // ctor
-
-			#endregion
-
-			#region -- LookupLabel ----------------------------------------------------------
-
-			/// <summary>Creates or lookup the label</summary>
-			/// <param name="type">Type of the label. Is ignored on std. labels.</param>
-			/// <param name="name">Name of the label.</param>
-			/// <returns>LabelTarget</returns>
-			public override LabelTarget LookupLabel(Type type, string name)
-			{
-				switch (name)
-				{
-					case csBreakLabel:
-						return breakLabel;
-					case csContinueLabel:
-						return continueLabel;
-					default:
-						return base.LookupLabel(type, name);
-				}
-			} // func LookupLabel
-
-			#endregion
-
-			/// <summary>Default break position.</summary>
-			public LabelTarget BreakLabel => breakLabel;
-			/// <summary>Default continue position.</summary>
-			public LabelTarget ContinueLabel => continueLabel;
-		} // class LambdaScope
-
-		#endregion
-
-		#region -- class LambdaScope --------------------------------------------------
-
-		/// <summary>Lambda-Scope with labels and parameters.</summary>
-		private class LambdaScope : Scope
-		{
-#if DEBUG
-			private bool isReturnLabelUsed = false;
-#endif
-			private LabelTarget returnLabel;
-			private Expression returnDefaultValue;
-			private Dictionary<string, LabelTarget> labels = null;
-			private Dictionary<string, ParameterExpression> parameters = new Dictionary<string, ParameterExpression>();
-
-			#region -- Ctor -----------------------------------------------------------------
-
-			/// <summary>Creates the lambda-scope, that manages labels and arguments.</summary>
-			/// <param name="parent"></param>
-			/// <param name="returnType"></param>
-			/// <param name="returnDefaultValue"></param>
-			public LambdaScope(Scope parent, Type returnType = null, Expression returnDefaultValue = null)
-				: base(parent)
-			{
-				if (returnType != null)
-					ResetReturnLabel(returnType, returnDefaultValue);
-			} // ctor
-
-			#endregion
-
-			#region -- RegisterParameter, LookupParameter -----------------------------------
-
-			/// <summary>Registers arguments for the function.</summary>
-			/// <param name="type">Type of the argument</param>
-			/// <param name="name">Name of the argument</param>
-			/// <returns>Access to the argument</returns>
-			public ParameterExpression RegisterParameter(Type type, string name)
-				=> parameters[name] = Expression.Parameter(type, name);
-
-			/// <summary>Lookup the variables and arguments.</summary>
-			/// <param name="name">Name of the parameter/variable.</param>
-			/// <param name="isLocalOnly"></param>
-			/// <returns></returns>
-			public override Expression LookupExpression(string name, bool isLocalOnly = false)
-			{
-				if (parameters.TryGetValue(name, out var p))
-					return p;
-				return base.LookupExpression(name, isLocalOnly);
-			} // func LookupParameter
-
-			#endregion
-
-			#region -- LookupLabel ----------------------------------------------------------
-
-			public override LabelTarget LookupLabel(Type type, string name)
-			{
-				if (name == csReturnLabel)
-					return returnLabel;
-				if (labels is null)
-					labels = new Dictionary<string, LabelTarget>();
-				if (type is null)
-					type = typeof(void);
-
-				// Lookup the label
-				if (labels.TryGetValue(name, out var l))
-					return l;
-
-				// Create the label, if it is not internal
-				if (name[0] == '#')
-					throw new ArgumentException("Internal label does not exist.");
-
-				return labels[name] = Expression.Label(type, name);
-			} // func LookupLabel
-
-			#endregion
-
-			public void ResetReturnLabel(Type returnType, Expression returnDefaultValue)
-			{
-#if DEBUG
-				if (isReturnLabelUsed)
-					throw new InvalidOperationException("Reset is not allowed after expressions added.");
-#endif
-				this.returnLabel = Expression.Label(returnType, csReturnLabel);
-				this.returnDefaultValue = returnDefaultValue;
-			} // proc ResetReturnLabel
-
-			public override Expression ExpressionBlock
-			{
-				get
-				{
-					AddExpression(Expression.Label(returnLabel, returnDefaultValue is null ? Expression.Default(returnLabel.Type) : returnDefaultValue));
-					return base.ExpressionBlock;
-				}
-			} // prop ExpressionBlock
-
-			public LabelTarget ReturnLabel
-			{
-				get
-				{
-#if DEBUG
-					isReturnLabelUsed = true;
-#endif
-					return returnLabel;
-				}
-			} // prop ReturnLabel
-
-			public override Type ReturnType => returnLabel.Type;
-		} // class LambdaScope
-
-		#endregion
-
-		#region -- class GlobalScope --------------------------------------------------
-
-		/// <summary>Global parse-scope.</summary>
-		private sealed class GlobalScope : LambdaScope
-		{
-			private readonly Lua runtime;
-			private readonly LuaCompileOptions options;
-			private readonly LuaDebugLevel debug;
-
-			/// <summary>Global parse-scope</summary>
-			/// <param name="runtime">Runtime and binder of the global scope.</param>
-			/// <param name="options"></param>
-			/// <param name="returnType"></param>
-			/// <param name="returnDefaultValue"></param>
-			public GlobalScope(Lua runtime, LuaCompileOptions options, Type returnType, Expression returnDefaultValue)
-				: base(null, returnType, returnDefaultValue)
-			{
-				this.runtime = runtime;
-				this.options = options;
-				this.debug = options.DebugEngine is null ? LuaDebugLevel.None : options.DebugEngine.Level;
-			} // ctor
-
-			/// <summary>Access to the binders</summary>
-			public override Lua Runtime => runtime;
-			/// <summary>Emit-Debug-Information</summary>
-			public override LuaDebugLevel EmitDebug => debug;
-			/// <summary>Options</summary>
-			public override LuaCompileOptions Options => options;
-		} // class GlobalScope
-
-		#endregion
-
-		#region -- class CatchScope ---------------------------------------------------
-
-		/// <summary></summary>
-		private sealed class CatchScope : Scope
-		{
-			public CatchScope(Scope parent, ParameterExpression exceptionVariable)
-				: base(parent)
-			{
-				ExceptionVariable = exceptionVariable;
-			} // ctor
-
-			public override Expression LookupExpression(string name, bool isLocalOnly = false)
-			{
-				if (name == ExceptionVariable.Name)
-					return ExceptionVariable;
-				return base.LookupExpression(name, isLocalOnly);
-			} // func LookupExpression
-
-			public ParameterExpression ExceptionVariable { get; private set; }
-
-			public override bool ActivateRethrow => true;
-        } // class CatchScope
-
-		#endregion
-
-		#region -- enum InvokeResult --------------------------------------------------
-
-		public enum InvokeResult
-		{
-			None,
-			Object,
-			LuaResult
-		} // enum GenerateResult
-
-		#endregion
-
-		#region -- class ArgumentsList ------------------------------------------------
-
-		/// <summary>Class to hold arguments.</summary>
-		private sealed class ArgumentsList
-		{
-			private readonly List<Expression> arguments = new List<Expression>();
-			private readonly List<string> names = new List<string>();
-
-			private Lazy<CallInfo> callInfo;
-
-			public ArgumentsList(params Expression[] expr)
-			{
-				arguments.AddRange(expr);
-
-				callInfo = new Lazy<CallInfo>(() => new CallInfo(arguments.Count, names));
-			} // ctor
-
-			public void AddPositionalArgument(Token position, Expression expr)
-			{
-				if (callInfo.IsValueCreated)
-					throw new InvalidOperationException("internal: no manipulation after CallInfo creation.");
-
-				if (names.Count > 0)
-					throw ParseError(position, Properties.Resources.rsParseInvalidArgList);
-
-				arguments.Add(expr);
-			} // proc AddArgument
-
-			public void AddNamedArgument(Token name, Expression expr)
-			{
-				if (callInfo.IsValueCreated)
-					throw new InvalidOperationException("internal: no manipulation after CallInfo creation.");
-
-				names.Add(name.Value);
-				arguments.Add(expr);
-			} // proc AddArgument
-
-			public void WrapArgument(int index, bool emitExpressionDebug, Token position)
-			{
-				arguments[index] = WrapDebugInfo(emitExpressionDebug, true, position, position, arguments[index]);
-			} // proc WrapArgument
-
-			public Expression[] Expressions
-				=> arguments.ToArray();
-
-			public CallInfo CallInfo
-				=> callInfo.Value;
-
-			public int Count
-				=> arguments.Count;
-		} // class ArgumentsList
-
-		#endregion
-
-		#region -- class PrefixMemberInfo ---------------------------------------------
-
-		/// <summary>Mini-Parse-Tree for resolve of prefix expressions</summary>
-		private class PrefixMemberInfo
-		{
-			public PrefixMemberInfo(Token position, Expression instance, string sMember, Expression[] indices, ArgumentsList arguments)
-			{
-				Position = position;
-				Instance = instance;
-				Member = sMember;
-				Indices = indices;
-				Arguments = arguments;
-			} // ctor
-
-			public Expression GenerateSet(Scope scope, Expression exprToSet)
-			{
-				Expression expr;
-				if (Instance != null && Member is null && Indices != null && Arguments is null)
-					expr = IndexSetExpression(scope.Runtime, Position, Instance, Indices, exprToSet);
-				else if (Instance != null && Member != null && Indices is null && Arguments is null)
-					return MemberSetExpression(scope.Runtime, Position, Instance, Member, MethodMember, exprToSet);
-				else if (Instance != null && Member is null && Indices is null && Arguments is null && Instance is ParameterExpression)
-				{
-					// Assign the value to a variable
-					expr = Expression.Assign(Instance, ConvertExpression(scope.Runtime, Position, exprToSet, Instance.Type));
-				}
-				else
-					throw ParseError(Position, Properties.Resources.rsParseExpressionNotAssignable);
-
-				return expr;
-			} // func GenerateSet
-
-			public Expression GenerateGet(Scope scope, InvokeResult result)
-			{
-				if (Instance != null && Member is null && Indices != null && Arguments is null)
-				{
-					if (Indices.Length > 0)
-					{
-						// First the arguments are pushed on the stack, and later comes the call, so we wrap the last parameter
-						Indices[Indices.Length - 1] = WrapDebugInfo(scope.EmitExpressionDebug, true, Position, Position, Indices[Indices.Length - 1]); // Let the type as it is
-					}
-
-					Instance = IndexGetExpression(scope, Position, Instance, Indices);
-					Indices = null;
-				}
-				else if (Instance != null && Member != null && Indices is null && Arguments is null && !MethodMember)
-				{
-					// Convert the member to an instance
-					Instance = WrapDebugInfo(scope.EmitExpressionDebug, true, Position, Position, Instance);
-					Instance = MemberGetExpression(scope, Position, Instance, Member);
-					Member = null;
-					MethodMember = false;
-				}
-				else if (Instance != null && Member is null && Indices is null && Arguments is null)
-				{
-					// Nothing to todo, we have already an instance
-				}
-				else if (Instance != null && Indices is null && (Arguments != null || MethodMember))
-				{
-					Arguments = Arguments ?? new ArgumentsList();
-					if (Arguments.Count > 0)
-					{
-						// First the arguments are pushed on the stack, and later comes the call, so we wrap the last parameter
-						Arguments.WrapArgument(Arguments.Count - 1, scope.EmitExpressionDebug, Position); // Let the type as it is
-					}
-					else
-						Instance = WrapDebugInfo(scope.EmitExpressionDebug, true, Position, Position, Instance);
-
-					if (String.IsNullOrEmpty(Member))
-						Instance = InvokeExpression(scope, Position, Instance, result, Arguments, true);
-					else
-						Instance = InvokeMemberExpression(scope, Position, Instance, Member, result, Arguments);
-
-					Member = null;
-					MethodMember = false;
-					Arguments = null;
-				}
-				else
-					throw ParseError(Position, Properties.Resources.rsParseExpressionNoResult);
-
-				return Instance;
-			} // func GenerateGet
-
-			public void SetMember(Token tMember, bool lMethod)
-			{
-				Position = tMember;
-				MethodMember = lMethod;
-				Member = tMember.Value;
-			} // proc SetMember
-
-			public Token Position { get; set; }
-			public Expression Instance { get; set; }
-			public string Member { get; private set; }
-			public bool MethodMember { get; private set; }
-			public Expression[] Indices { get; set; }
-			public ArgumentsList Arguments { get; set; }
-		} // class PrefixMemberInfo
-
-		#endregion
-
-		#region -- Parse Chunk, Block -------------------------------------------------
-
-		/// <summary>Parses the chunk to an function.</summary>
-		/// <param name="runtime">Binder</param>
-		/// <param name="options">Compile options for the script.</param>
-		/// <param name="hasEnvironment">Creates the _G parameter.</param>
-		/// <param name="code">Lexer for the code.</param>
-		/// <param name="typeDelegate">Type for the delegate. <c>null</c>, for an automatic type</param>
-		/// <param name="returnType">Defines the return type of the chunk.</param>
-		/// <param name="args">Arguments of the function.</param>
-		/// <returns>Expression-Tree for the code.</returns>
-		public static LambdaExpression ParseChunk(Lua runtime, LuaCompileOptions options, bool hasEnvironment, ILuaLexer code, Type typeDelegate, Type returnType, IEnumerable<KeyValuePair<string, Type>> args)
-		{
-			var parameters = new List<ParameterExpression>();
-			if (returnType is null)
-				returnType = typeof(LuaResult);
-			var globalScope = new GlobalScope(runtime, options, returnType, returnType == typeof(LuaResult) ? Expression.Property(null, Lua.ResultEmptyPropertyInfo) : null);
-
-			// Registers the global LuaTable
-			if (hasEnvironment)
-				parameters.Add(globalScope.RegisterParameter(typeof(LuaTable), csEnv));
-
-			if (args != null)
-			{
-				foreach (var c in args)
-				{
-					if (c.Key == "..." && c.Value.IsArray)
-						ParseLamdaDefinitionArgList(globalScope, parameters);
-					else
-						parameters.Add(globalScope.RegisterParameter(c.Value, c.Key)); // Add alle arguments
-				}
-			}
-
-			// Get the first token
-			if (code.Current is null)
-				code.Next();
-
-			// Get the name for the chunk and clean it from all unwanted chars
-			var chunkName = CreateNameFromFile(code.Current.Start.FileName);
-			if ((globalScope.EmitDebug & LuaDebugLevel.RegisterMethods) == LuaDebugLevel.RegisterMethods)
-				chunkName = Lua.RegisterUniqueName(chunkName);
-
-			// Create the block
-			ParseBlock(globalScope, code);
-
-			if (code.Current.Typ != LuaToken.Eof)
-				throw ParseError(code.Current, Properties.Resources.rsParseEof);
-
-			// Create the function
-			return typeDelegate is null ?
-				Expression.Lambda(globalScope.ExpressionBlock, chunkName, parameters) :
-				Expression.Lambda(typeDelegate, globalScope.ExpressionBlock, chunkName, parameters);
-		} // func ParseChunk
-
-		private static string CreateNameFromFile(string fileName)
-		{
-			var name = new StringBuilder(Path.GetFileNameWithoutExtension(fileName));
-			var length = name.Length;
-			for (var i = 0; i < length; i++)
-			{
-				switch (name[i])
-				{
-					case '.':
-					case ';':
-					case ',':
-					case '+':
-					case ':':
-						name[i] = '_';
-						break;
-				}
-			}
-			return name.ToString();
-		} // func CreateNameFromFile
-
-		private static void ParseBlock(Scope scope, ILuaLexer code)
-		{
-			// Lese die Statement
-			var lastDebugInfo = -1;
-			var inLoop = true;
-			while (inLoop)
-			{
-				var debugInfoEmitted = false;
-
-				if ((scope.EmitDebug & LuaDebugLevel.Line) != 0) // debug info for line
-				{
-					if (code.Current.Start.Line != lastDebugInfo)
-					{
-						lastDebugInfo = code.Current.Start.Line;
-						scope.AddExpression(GetDebugInfo(code.Current, code.Current));
-						debugInfoEmitted = true;
-					}
-				}
-
-				switch (code.Current.Typ)
-				{
-					case LuaToken.Eof: // End of file
-						inLoop = false;
-						break;
-
-					case LuaToken.KwReturn: //  The return-statement is only allowed on the end of a scope
-						ParseReturn(scope, code);
-						break;
-
-					case LuaToken.Semicolon: // End of statement => ignore
-						code.Next();
-						break;
-
-					default:
-						if (!debugInfoEmitted && (scope.EmitDebug & LuaDebugLevel.Expression) != 0) // Start every statement with a debug point
-							scope.AddExpression(GetDebugInfo(code.Current, code.Current));
-
-						if (scope.ActivateRethrow && code.Current.Typ == LuaToken.Identifier && code.Current.Value == "rethrow")
-						{
-							code.Next();
-							scope.AddExpression(Expression.Rethrow());
-						}
-						else if (!ParseStatement(scope, code)) // Parse normal statements
-							inLoop = false;
-						break;
-				}
-			}
-			if (scope.EmitDebug != LuaDebugLevel.None)
-				scope.AddExpression(Expression.ClearDebugInfo(code.Current.Start.Document)); // Clear debug info
-		} // func ParseBlock
-
-		private static void ParseReturn(Scope scope, ILuaLexer code)
-		{
-			// eat return
-			code.Next();
-
-			// Build the return expression for all parameters
-			Expression exprReturnValue;
-
-			if (IsExpressionStart(code)) // there is a return value
-			{
-				if (scope.ReturnType == typeof(LuaResult))
-				{
-					exprReturnValue = GetLuaResultExpression(scope, code.Current, ParseExpressionList(scope, code).ToArray());
-				}
-				else if (scope.ReturnType.IsArray)
-				{
-					var typeArray = scope.ReturnType.GetElementType();
-					exprReturnValue = Expression.NewArrayInit(
-						typeArray,
-						from c in ParseExpressionList(scope, code) select ConvertExpression(scope.Runtime, code.Current, c, typeArray));
-				}
-				else
-				{
-					var exprList = new List<Expression>(ParseExpressionList(scope, code));
-
-					if (exprList.Count == 1)
-						exprReturnValue = ConvertExpression(scope.Runtime, code.Current, exprList[0], scope.ReturnType);
-					else
-					{
-						var tmpVar = Expression.Variable(scope.ReturnType);
-						exprList[0] = Expression.Assign(tmpVar, ConvertExpression(scope.Runtime, code.Current, exprList[0], scope.ReturnType));
-						exprList.Add(tmpVar);
-						exprReturnValue = Expression.Block(scope.ReturnType, new ParameterExpression[] { tmpVar }, exprList);
-					}
-				}
-			}
-			else // use the default-value
-			{
-				if (scope.ReturnType == typeof(LuaResult))
-					exprReturnValue = Expression.Property(null, Lua.ResultEmptyPropertyInfo);
-				else if (scope.ReturnType.IsArray)
-					exprReturnValue = Expression.NewArrayInit(scope.ReturnType.GetElementType());
-				else
-					exprReturnValue = Expression.Default(scope.ReturnType);
-			}
-
-			if (code.Current.Typ == LuaToken.Semicolon)
-				code.Next();
-
-			scope.AddExpression(Expression.Goto(scope.LookupLabel(scope.ReturnType, csReturnLabel), exprReturnValue));
-		} // func ParseReturn
-
-		private static Expression GetLuaResultExpression(Scope scope, Token tStart, Expression[] exprs)
-		{
-			Expression exprReturnValue;
-			if (exprs.Length == 1)
-			{
-				exprReturnValue = exprs[0].Type == typeof(LuaResult)
-					  ? exprs[0]
-					  : Expression.New(Lua.ResultConstructorInfoArg1, ConvertExpression(scope.Runtime, tStart, exprs[0], typeof(object)));
-			}
-			else
-			{
-				exprReturnValue = Expression.New(Lua.ResultConstructorInfoArgN,
-					Expression.NewArrayInit(typeof(object),
-						from c in exprs select Expression.Convert(c, typeof(object))
-					)
-				);
-			}
-			return exprReturnValue;
-		} // func GetLuaResultExpression
-
-		private static bool IsExpressionStart(ILuaLexer code)
-		{
-			return code.Current.Typ == LuaToken.BracketOpen ||
-				code.Current.Typ == LuaToken.Identifier ||
-				code.Current.Typ == LuaToken.DotDotDot ||
-				code.Current.Typ == LuaToken.String ||
-				code.Current.Typ == LuaToken.Number ||
-				code.Current.Typ == LuaToken.KwTrue ||
-				code.Current.Typ == LuaToken.KwFalse ||
-				code.Current.Typ == LuaToken.KwNil ||
-				code.Current.Typ == LuaToken.BracketCurlyOpen ||
-				code.Current.Typ == LuaToken.Minus ||
-				code.Current.Typ == LuaToken.Dilde ||
-				code.Current.Typ == LuaToken.Cross ||
-				code.Current.Typ == LuaToken.KwNot ||
-				code.Current.Typ == LuaToken.KwFunction ||
-				code.Current.Typ == LuaToken.KwCast;
-		} // func IsExpressionStart
-
-		#endregion
-
-		#region -- Parse Statement ----------------------------------------------------
-
-		private static bool ParseStatement(Scope scope, ILuaLexer code)
-		{
-			switch (code.Current.Typ)
-			{
-				case LuaToken.Identifier: // Expression
-				case LuaToken.DotDotDot:
-				case LuaToken.BracketOpen:
-				case LuaToken.String:
-				case LuaToken.Number:
-				case LuaToken.KwFalse:
-				case LuaToken.KwTrue:
-				case LuaToken.KwNil:
-				case LuaToken.BracketCurlyOpen:
-				case LuaToken.Minus:
-				case LuaToken.KwCast:
-					ParseExpressionStatement(scope, code, false);
-					return true;
-
-				case LuaToken.ColonColon: // Start of a label
-					ParseLabel(scope, code);
-					return true;
-
-				case LuaToken.KwBreak:
-					ParseBreak(scope, code);
-					return true;
-
-				case LuaToken.KwGoto:
-					ParseGoto(scope, code);
-					return true;
-
-				case LuaToken.KwDo:
-					ParseDoLoop(scope, code);
-					return true;
-
-				case LuaToken.KwWhile:
-					ParseWhileLoop(scope, code);
-					return true;
-
-				case LuaToken.KwRepeat:
-					ParseRepeatLoop(scope, code);
-					return true;
-
-				case LuaToken.KwIf:
-					ParseIfStatement(scope, code);
-					return true;
-
-				case LuaToken.KwFor:
-					ParseForLoop(scope, code);
-					return true;
-
-				case LuaToken.KwForEach:
-					ParseForEachLoop(scope, code);
-					return true;
-
-				case LuaToken.KwFunction:
-					ParseFunction(scope, code, false);
-					return true;
-
-				case LuaToken.KwLocal:
-					code.Next();
-					if (code.Current.Typ == LuaToken.KwFunction)
-						ParseFunction(scope, code, true);
-					else
-						ParseExpressionStatement(scope, code, true);
-					return true;
-				case LuaToken.KwConst:
-					code.Next();
-					ParseConst(scope, code);
-					return true;
-
-				case LuaToken.InvalidChar:
-				case LuaToken.InvalidComment:
-				case LuaToken.InvalidString:
-				case LuaToken.InvalidStringOpening:
-					throw ParseError(code);
-
-				default:
-					return false;
-			}
-		}  // func ParseStatement
-
-		private static void ParseExpressionStatement(Scope scope, ILuaLexer code, bool isLocal)
-		{
-			var registerLocals = (List<ParameterExpression>)null;
-			var prefixes = new List<PrefixMemberInfo>();
-
-			// parse the assgiee list (var0, var1, var2, ...)
-			while (true)
-			{
-				if (isLocal) // parse local variables
-				{
-					ParseIdentifierAndType(scope, code, out var tVar, out var typeVar);
-
-<<<<<<< HEAD
-					var exprVar = scope.LookupExpression(tVar.Value, true) as ParameterExpression;
-					if (exprVar is null)
-					{
-						exprVar = Expression.Variable(typeVar, tVar.Value);
-						if (registerLocals is null)
-							registerLocals = new List<ParameterExpression>();
-						registerLocals.Add(exprVar);
-=======
-					if (scope.LookupExpression(tVar.Value, true) is not ParameterExpression exprVar)
-					{
-						registerLocals ??= new List<ParameterExpression>();
-						if (registerLocals.Find(e => e.Name == tVar.Value) is ParameterExpression localExpr)
-							exprVar = localExpr;
-						else
-						{
-							exprVar = Expression.Variable(typeVar, tVar.Value);
-							registerLocals.Add(exprVar);
-						}
->>>>>>> 30db9bee
-					}
-					else if (exprVar.Type != typeVar)
-						throw ParseError(tVar, Properties.Resources.rsParseTypeRedef);
-
-					prefixes.Add(new PrefixMemberInfo(tVar, exprVar, null, null, null));
-				}
-				else // parse a assignee
-				{
-					// parse as a prefix
-					prefixes.Add(ParsePrefix(scope, code));
-				}
-
-				// is there another prefix
-				if (code.Current.Typ == LuaToken.Comma)
-					code.Next();
-				else
-					break;
-			}
-
-			// Optional assign
-			if (code.Current.Typ == LuaToken.Assign)
-			{
-				code.Next();
-
-				// parse all expressions
-				using (var expr = ParseExpressionList(scope, code).GetEnumerator())
-				{
-					expr.MoveNext();
-
-					if (prefixes.Count == 1) // one expression, one variable?
-					{
-						scope.AddExpression(
-							prefixes[0].GenerateSet(scope, expr.Current ?? Expression.Constant(null, typeof(object)))
-						);
-					}
-					else if (expr.Current is null) // No expression, assign null
-					{
-						for (var i = 0; i < prefixes.Count; i++)
-							scope.AddExpression(prefixes[i].GenerateSet(scope, Expression.Constant(null, typeof(object))));
-					}
-					else // assign on an unknown number of expressions
-					{
-						#region -- unknown number --
-						var assignTempVars = new List<ParameterExpression>();
-						var assignExprs = new List<Expression>();
-						int expressionVarOffset;
-
-						// Safe the prefixes in variables
-						for (var k = 0; k < prefixes.Count; k++)
-						{
-							var p = prefixes[k];
-							if (p.Member != null || prefixes[k].Indices != null)
-							{
-								p.Instance = ParseExpressionStatementExchangeToTempVar(assignTempVars, assignExprs, p.Instance);
-
-								if (p.Indices != null)
-								{
-									for (var l = 0; l < p.Indices.Length; l++)
-										p.Indices[l] = ParseExpressionStatementExchangeToTempVar(assignTempVars, assignExprs, p.Indices[l]);
-								}
-							}
-						}
-
-						// collect the results of the expressions
-						expressionVarOffset = assignTempVars.Count;
-						do
-						{
-							ParseExpressionStatementExchangeToTempVar(assignTempVars, assignExprs, expr.Current);
-						} while (expr.MoveNext());
-
-						// Assign the Result to the prefixes
-						var i = 0;
-						var j = 0;
-						var lastVariable = (ParameterExpression)null;
-						while (i < prefixes.Count)
-						{
-							if (i < assignTempVars.Count - expressionVarOffset) // are the variables
-							{
-								if (i == assignTempVars.Count - expressionVarOffset - 1 && assignTempVars[i + expressionVarOffset].Type == typeof(LuaResult)) // check if the last expression is a LuaResult
-								{
-									lastVariable = assignTempVars[i + expressionVarOffset];
-									assignExprs.Add(prefixes[i].GenerateSet(scope, GetResultExpression(scope.Runtime, code.Current, lastVariable, j++)));
-								}
-								else
-								{
-									assignExprs.Add(prefixes[i].GenerateSet(scope, assignTempVars[i + expressionVarOffset]));
-								}
-							}
-							else if (lastVariable != null) // we enroll the last expression
-							{
-								assignExprs.Add(prefixes[i].GenerateSet(scope, GetResultExpression(scope.Runtime, code.Current, lastVariable, j++)));
-							}
-							else // no variable left
-							{
-								assignExprs.Add(prefixes[i].GenerateSet(scope, Expression.Default(typeof(object))));
-							}
-							i++;
-						}
-
-						// add the block
-						scope.AddExpression(Expression.Block(assignTempVars, assignExprs));
-
-						#endregion
-					}
-
-					// Führe die restlichen Expressions aus
-					while (expr.MoveNext())
-						scope.AddExpression(expr.Current);
-				}
-			}
-			else if (!isLocal)
-			{
-				for (var i = 0; i < prefixes.Count; i++)
-				{
-					if (prefixes[i].Arguments is null) // do not execute getMember
-						throw ParseError(prefixes[i].Position, Properties.Resources.rsParseAssignmentExpected);
-
-					scope.AddExpression(prefixes[i].GenerateGet(scope, InvokeResult.None));
-				}
-			}
-
-			// register the variables
-			if (registerLocals != null)
-			{
-				for (var i = 0; i < registerLocals.Count; i++)
-					scope.RegisterVariable(registerLocals[i]);
-			}
-		} // proc ParseExpressionStatement
-
-		private static ParameterExpression ParseExpressionStatementExchangeToTempVar(List<ParameterExpression> assignTempVars, List<Expression> assignExprs, Expression expr)
-		{
-			var tmpVar = Expression.Variable(expr.Type);
-			assignTempVars.Add(tmpVar);
-			assignExprs.Add(Expression.Assign(tmpVar, expr));
-			return tmpVar;
-		} // func ParseExpressionStatementExchangeToTempVar
-
-		private static void ParseIfStatement(Scope scope, ILuaLexer code)
-		{
-			// if expr then block { elseif expr then block } [ else block ] end
-			FetchToken(LuaToken.KwIf, code);
-			var expr = ConvertExpression(scope.Runtime, code.Current, ParseExpression(scope, code, InvokeResult.Object, scope.EmitExpressionDebug), typeof(bool));
-			FetchToken(LuaToken.KwThen, code);
-
-			scope.AddExpression(Expression.IfThenElse(expr, ParseIfElseBlock(scope, code), ParseElseStatement(scope, code)));
-		} // proc ParseIfStatement
-
-		private static Expression ParseElseStatement(Scope scope, ILuaLexer code)
-		{
-			if (code.Current.Typ == LuaToken.KwElseif)
-			{
-				code.Next();
-				var expr = ConvertExpression(scope.Runtime, code.Current, ParseExpression(scope, code, InvokeResult.Object, scope.EmitExpressionDebug), typeof(bool));
-				FetchToken(LuaToken.KwThen, code);
-
-				return Expression.IfThenElse(expr, ParseIfElseBlock(scope, code), ParseElseStatement(scope, code));
-			}
-			else if (code.Current.Typ == LuaToken.KwElse)
-			{
-				code.Next();
-				var block = ParseIfElseBlock(scope, code);
-				FetchToken(LuaToken.KwEnd, code);
-				return block;
-			}
-			else if (code.Current.Typ == LuaToken.KwEnd)
-			{
-				code.Next();
-				return Expression.Empty();
-			}
-			else
-				throw ParseError(code.Current, Properties.Resources.rsParseUnexpectedTokenElse);
-		} // func ParseElseStatement
-
-		private static Expression ParseIfElseBlock(Scope parent, ILuaLexer code)
-		{
-			var scope = new Scope(parent);
-			ParseBlock(scope, code);
-			return scope.ExpressionBlock;
-		} // func ParseIfElseBlock
-
-		private static void ParseConst(Scope scope, ILuaLexer code)
-		{
-			// const ::= variable '=' ( expr | clr '.' Type )
-			ParseIdentifierAndType(scope, code, out var tVarName, out var typeVar);
-
-			if (code.Current.Typ == LuaToken.Identifier || code.Current.Value == "typeof")
-			{
-				code.Next();
-
-				// Parse the type
-				scope.RegisterConst(tVarName.Value, Expression.Constant(ParseType(scope, code, false)));
-			}
-			else
-			{
-				FetchToken(LuaToken.Assign, code);
-
-				var exprConst = ParseExpression(scope, code, InvokeResult.Object, false); // No Debug-Emits
-				if (typeVar != typeof(object))
-					exprConst = ConvertExpression(scope.Runtime, tVarName, exprConst, typeVar);
-
-				// Try to eval the statement
-				if (exprConst.Type == typeof(object) || exprConst.Type == typeof(LuaResult)) // dynamic calls, no constant possible
-					throw ParseError(tVarName, Properties.Resources.rsConstExpressionNeeded);
-				else
-				{
-					try
-					{
-						var r = EvaluateExpression(exprConst);
-						if (r is null) // Eval via compile
-						{
-							var typeFunc = Expression.GetFuncType(exprConst.Type);
-							var exprEval = Expression.Lambda(typeFunc, exprConst);
-							var dlg = exprEval.Compile();
-							r = dlg.DynamicInvoke();
-						}
-						scope.RegisterConst(tVarName.Value, Expression.Constant(r, exprConst.Type));
-					}
-					catch (Exception e)
-					{
-						throw ParseError(tVarName, String.Format(Properties.Resources.rsConstExpressionEvalError, e.Message));
-					}
-				}
-			}
-		} // func ParseConst
-
-		#endregion
-
-		#region -- Evaluate Expression ------------------------------------------------
-
-		private static object EvaluateExpression(Expression expr)
-			=> expr is ConstantExpression cexpr
-				? EvaluateConstantExpression(cexpr)
-				: null;
-
-		private static object EvaluateConstantExpression(ConstantExpression expr)
-			=> Lua.RtConvertValue(expr.Value, expr.Type);
-
-		#endregion
-
-		#region -- Parse Prefix, Suffix -----------------------------------------------
-
-		private static PrefixMemberInfo ParsePrefix(Scope scope, ILuaLexer code)
-		{
-			// prefix ::= Identifier suffix_opt |  '(' exp ')' suffix | literal | tablector
-
-			var tStart = code.Current;
-			PrefixMemberInfo info;
-			switch (tStart.Typ)
-			{
-				case LuaToken.BracketOpen: // Parse eine Expression
-					{
-						code.Next();
-						var expr = ConvertObjectExpression(scope.Runtime, tStart, ParseExpression(scope, code, InvokeResult.Object, scope.EmitExpressionDebug));
-						FetchToken(LuaToken.BracketClose, code);
-
-						info = new PrefixMemberInfo(tStart, expr, null, null, null);
-					}
-					break;
-
-				case LuaToken.DotDotDot:
-				case LuaToken.Identifier:
-				case LuaToken.KwForEach:
-				case LuaToken.KwConst:
-					var t = code.Current;
-					if (scope.Options.ClrEnabled && t.Value == csClr) // clr is a special package, that always exists if it's enabled (it's on by default)
-					{
-						code.Next();
-						info = new PrefixMemberInfo(tStart, Expression.Property(null, Lua.TypeClrPropertyInfo), null, null, null);
-					}
-					else
-					{
-						string memberName;
-						if (t.Typ == LuaToken.DotDotDot)
-							memberName = csArgList;
-						else if (t.Typ == LuaToken.KwCast)
-							memberName = "cast";
-						else if (t.Typ == LuaToken.KwConst)
-							memberName = "const";
-						else if (t.Typ == LuaToken.KwForEach)
-							memberName = "foreach";
-						else
-							memberName = t.Value;
-						var p = scope.LookupExpression(memberName);
-						if (t.Typ == LuaToken.DotDotDot && p is null)
-							throw ParseError(t, Properties.Resources.rsParseNoArgList);
-						code.Next();
-						if (p is null) // No local variable found
-							info = new PrefixMemberInfo(tStart, scope.LookupExpression(csEnv), t.Value, null, null);
-						else
-							info = new PrefixMemberInfo(tStart, p, null, null, null);
-					}
-					break;
-
-				case LuaToken.KwCast:
-					info = new PrefixMemberInfo(tStart, ParsePrefixCast(scope, code), null, null, null);
-					break;
-
-				case LuaToken.String: // Literal String
-					info = new PrefixMemberInfo(tStart, Expression.Constant(FetchToken(LuaToken.String, code).Value, typeof(string)), null, null, null);
-					break;
-
-				case LuaToken.Number: // Literal Zahl
-					info = new PrefixMemberInfo(tStart, ParseNumber(scope.Runtime, FetchToken(LuaToken.Number, code)), null, null, null);
-					break;
-
-				case LuaToken.KwTrue: // Literal TRUE
-					code.Next();
-					info = new PrefixMemberInfo(tStart, Expression.Constant(true, typeof(bool)), null, null, null);
-					break;
-
-				case LuaToken.KwFalse: // Literal FALSE
-					code.Next();
-					info = new PrefixMemberInfo(tStart, Expression.Constant(false, typeof(bool)), null, null, null);
-					break;
-
-				case LuaToken.KwNil: // Literal NIL
-					code.Next();
-					info = new PrefixMemberInfo(tStart, Expression.Constant(null, typeof(object)), null, null, null);
-					break;
-
-				case LuaToken.BracketCurlyOpen: // tablector
-					info = new PrefixMemberInfo(tStart, ParseTableConstructor(scope, code), null, null, null);
-					break;
-
-				case LuaToken.KwFunction: // Function definition
-					code.Next();
-					info = new PrefixMemberInfo(tStart, ParseLamdaDefinition(scope, code, "lambda", false, null), null, null, null);
-					break;
-
-				case LuaToken.InvalidChar:
-				case LuaToken.InvalidComment:
-				case LuaToken.InvalidString:
-				case LuaToken.InvalidStringOpening:
-					throw ParseError(code);
-
-				default:
-					throw ParseError(code.Current, Properties.Resources.rsParseUnexpectedTokenPrefix);
-			}
-
-			return ParseSuffix(scope, code, info);
-		} // func ParsePrefix
-
-		private static PrefixMemberInfo ParseSuffix(Scope scope, ILuaLexer code, PrefixMemberInfo info)
-		{
-			// suffix_opt ::= [ suffix ]
-			// suffix ::= { '[' exp ']'  | '.' Identifier | args | ':' Identifier args }
-			// args ::= tablector | string | '(' explist ')'
-
-			while (true)
-			{
-				switch (code.Current.Typ)
-				{
-					case LuaToken.BracketSquareOpen: // Index
-						code.Next();
-						info.GenerateGet(scope, InvokeResult.Object);
-						if (code.Current.Typ == LuaToken.BracketSquareClose)
-							info.Indices = new Expression[0];
-						else
-							info.Indices = ParseExpressionList(scope, code).ToArray();
-						FetchToken(LuaToken.BracketSquareClose, code);
-						break;
-
-					case LuaToken.Dot: // Property of an class
-						code.Next();
-						info.GenerateGet(scope, InvokeResult.Object);
-						info.SetMember(FetchToken(LuaToken.Identifier, code), false);
-						break;
-
-					case LuaToken.BracketOpen: // List of arguments
-						info.GenerateGet(scope, InvokeResult.Object);
-						info.Arguments = ParseArgumentList(scope, code);
-						break;
-
-					case LuaToken.BracketCurlyOpen: // LuaTable as an argument
-						info.GenerateGet(scope, InvokeResult.Object);
-						info.Arguments = new ArgumentsList(ParseTableConstructor(scope, code));
-						break;
-
-					case LuaToken.String: // String as an argument
-						info.GenerateGet(scope, InvokeResult.Object);
-						info.Arguments = new ArgumentsList(Expression.Constant(FetchToken(LuaToken.String, code).Value, typeof(object)));
-						break;
-
-					case LuaToken.Colon: // Methodenaufruf
-						code.Next();
-
-						// Lese den Namen um den Member zu belegen
-						info.GenerateGet(scope, InvokeResult.Object);
-						info.SetMember(FetchToken(LuaToken.Identifier, code), true);
-
-						// Parse die Parameter
-						switch (code.Current.Typ)
-						{
-							case LuaToken.BracketOpen: // Argumentenliste
-								info.Arguments = ParseArgumentList(scope, code);
-								break;
-
-							case LuaToken.BracketCurlyOpen: // LuaTable als Argument
-								info.Arguments = new ArgumentsList(ParseTableConstructor(scope, code));
-								break;
-
-							case LuaToken.String: // String als Argument
-								info.Arguments = new ArgumentsList(Expression.Constant(FetchToken(LuaToken.String, code).Value, typeof(string)));
-								break;
-						}
-						break;
-
-					default:
-						return info;
-				}
-			}
-		} // func ParsePrefix
-
-		private static ArgumentsList ParseArgumentList(Scope scope, ILuaLexer code)
-		{
-			FetchToken(LuaToken.BracketOpen, code);
-
-			// exprArgumentList := '(' [ exprArg { , exprArg } ] ')'
-			var argumentsList = new ArgumentsList();
-			while (code.Current.Typ != LuaToken.BracketClose)
-			{
-				Token tName = null;
-				if (code.LookAhead.Typ == LuaToken.Assign) // named argument
-				{
-					tName = FetchToken(LuaToken.Identifier, code);
-					code.Next(); // equal
-				}
-
-				// parse the expression
-				var tFirst = code.Current;
-				var expr = ParseExpression(scope, code, InvokeResult.LuaResult, scope.EmitExpressionDebug);
-
-				if (tName is null)
-					argumentsList.AddPositionalArgument(tFirst, expr);
-				else
-					argumentsList.AddNamedArgument(tName, expr);
-
-				// optinal comma
-				FetchToken(LuaToken.Comma, code, true);
-			}
-			code.Next();
-			return argumentsList;
-		} // func ParseArgumentList
-
-		#endregion
-
-		#region -- Parse Numer, HexNumber ---------------------------------------------
-
-		private static Expression ParseNumber(Lua runtime, Token t)
-		{
-			var number = t.Value;
-			if (String.IsNullOrEmpty(number))
-				return Expression.Constant(0, Lua.GetIntegerType(runtime.NumberType));
-			else
-			{
-				var v = Lua.RtParseNumber(number, runtime.FloatType == LuaFloatType.Double, false);
-				if (v != null)
-					return Expression.Constant(v);
-				else
-					throw ParseError(t, String.Format(Properties.Resources.rsParseConvertNumberError, number));
-			}
-		} // func ParseNumber
-
-		#endregion
-
-		#region -- Parse Expressions --------------------------------------------------
-
-		private static IEnumerable<Expression> ParseExpressionList(Scope scope, ILuaLexer code)
-		{
-			while (true)
-			{
-				yield return ParseExpression(scope, code, InvokeResult.LuaResult, scope.EmitExpressionDebug);
-
-				// Noch eine Expression
-				if (code.Current.Typ == LuaToken.Comma)
-					code.Next();
-				else
-					break;
-			}
-		} // func ParseExpressionList
-
-		private static Expression ParseExpression(Scope scope, ILuaLexer code, InvokeResult result, bool isDebug)
-		{
-			var tStart = code.Current;
-			var doWrap = false;
-			var expr = ParseExpression(scope, code, result, ref doWrap);
-			if (doWrap && isDebug)
-				return WrapDebugInfo(true, false, tStart, code.Current, expr);
-			else
-				return expr;
-		} // func ParseExpression
-
-		private static Expression ParseExpression(Scope scope, ILuaLexer code, InvokeResult result, ref bool doWrap)
-		{
-			// expr ::= exprOr
-			return ParseExpressionOr(scope, code, result, ref doWrap);
-		} // func ParseExpression
-
-		private static Expression ParseExpressionOr(Scope scope, ILuaLexer code, InvokeResult result, ref bool doWrap)
-		{
-			// exprOr ::= exprAnd { or exprAnd }
-			var expr = ParseExpressionAnd(scope, code, result, ref doWrap);
-
-			while (code.Current.Typ == LuaToken.KwOr)
-			{
-				code.Next();
-				expr = BinaryOperationExpression(scope.Runtime, code.Current, ExpressionType.OrElse, expr, ParseExpressionAnd(scope, code, InvokeResult.Object, ref doWrap));
-				doWrap |= true;
-			}
-
-			return expr;
-		} // func ParseExpressionOr
-
-		private static Expression ParseExpressionAnd(Scope scope, ILuaLexer code, InvokeResult result, ref bool doWrap)
-		{
-			// exprAnd ::= exprBitOr { and exprBitOr }
-			var expr = ParseExpressionBitOr(scope, code, result, ref doWrap);
-
-			while (code.Current.Typ == LuaToken.KwAnd)
-			{
-				code.Next();
-				expr = BinaryOperationExpression(scope.Runtime, code.Current, ExpressionType.AndAlso, expr, ParseExpressionBitOr(scope, code, InvokeResult.Object, ref doWrap));
-				doWrap |= true;
-			}
-
-			return expr;
-		} // func ParseExpressionAnd
-
-		private static Expression ParseExpressionBitOr(Scope scope, ILuaLexer code, InvokeResult result, ref bool doWrap)
-		{
-			// exprBitOr ::= exprBitXOr { | exprBitXOr }
-			var expr = ParseExpressionBitXOr(scope, code, result, ref doWrap);
-
-			while (code.Current.Typ == LuaToken.BitOr)
-			{
-				code.Next();
-				expr = BinaryOperationExpression(scope.Runtime, code.Current, ExpressionType.Or,
-					expr,
-					ParseExpressionBitXOr(scope, code, InvokeResult.Object, ref doWrap)
-				);
-				doWrap |= true;
-			}
-
-			return expr;
-		} // func ParseExpressionBitOr
-
-		private static Expression ParseExpressionBitXOr(Scope scope, ILuaLexer code, InvokeResult result, ref bool doWrap)
-		{
-			// exprBitXOr ::= exprBitAnd { ~ exprBitAnd }
-			var expr = ParseExpressionBitAnd(scope, code, result, ref doWrap);
-
-			while (code.Current.Typ == LuaToken.Dilde)
-			{
-				code.Next();
-				expr = BinaryOperationExpression(scope.Runtime, code.Current, ExpressionType.ExclusiveOr,
-					expr,
-					ParseExpressionBitAnd(scope, code, InvokeResult.Object, ref doWrap)
-				);
-				doWrap |= true;
-			}
-
-			return expr;
-		} // func ParseExpressionBitXOr
-
-		private static Expression ParseExpressionBitAnd(Scope scope, ILuaLexer code, InvokeResult result, ref bool doWrap)
-		{
-			// exprBitAnd ::= exprCmp { & exprCmp }
-			var expr = ParseExpressionCmp(scope, code, result, ref doWrap);
-
-			while (code.Current.Typ == LuaToken.BitAnd)
-			{
-				code.Next();
-				expr = BinaryOperationExpression(scope.Runtime, code.Current, ExpressionType.And,
-					expr,
-					ParseExpressionCmp(scope, code, InvokeResult.Object, ref doWrap)
-				);
-				doWrap |= true;
-			}
-
-			return expr;
-		} // func ParseExpressionBitAnd
-
-		private static Expression ParseExpressionCmp(Scope scope, ILuaLexer code, InvokeResult result, ref bool doWrap)
-		{
-			// expCmd ::= expCon { ( < | > | <= | >= | ~= | == ) expCon }
-			var tStart = code.Current;
-			var expr = ParseExpressionCon(scope, code, result, ref doWrap);
-
-			while (true)
-			{
-				var tokenTyp = code.Current.Typ;
-				ExpressionType exprTyp;
-				if (tokenTyp == LuaToken.Lower)
-					exprTyp = ExpressionType.LessThan;
-				else if (tokenTyp == LuaToken.Greater)
-					exprTyp = ExpressionType.GreaterThan;
-				else if (tokenTyp == LuaToken.LowerEqual)
-					exprTyp = ExpressionType.LessThanOrEqual;
-				else if (tokenTyp == LuaToken.GreaterEqual)
-					exprTyp = ExpressionType.GreaterThanOrEqual;
-				else if (tokenTyp == LuaToken.NotEqual)
-					exprTyp = ExpressionType.NotEqual;
-				else if (tokenTyp == LuaToken.Equal)
-					exprTyp = ExpressionType.Equal;
-				else
-					return expr;
-				code.Next();
-
-				expr = BinaryOperationExpression(scope.Runtime, code.Current, exprTyp, expr, ParseExpressionCon(scope, code, InvokeResult.Object, ref doWrap));
-				doWrap |= true;
-			}
-		} // func ParseExpressionCmp
-
-		private static Expression ParseExpressionCon(Scope scope, ILuaLexer code, InvokeResult result, ref bool doWrap)
-		{
-			// exprCon::= exprShift { '..' exprShift }
-			var exprs = new List<Expression>
-			{
-				ParseExpressionShift(scope, code, result, ref doWrap)
-			};
-
-			while (code.Current.Typ == LuaToken.DotDot)
-			{
-				code.Next();
-				exprs.Add(ParseExpressionShift(scope, code, InvokeResult.Object, ref doWrap));
-			}
-
-			// Erzeuge Concat
-			if (exprs.Count > 1)
-			{
-				doWrap |= true;
-				return ConcatOperationExpression(scope.Runtime, code.Current, exprs.ToArray());
-			}
-			else
-				return exprs[0];
-		} // func ParseExpressionCon
-
-		private static Expression ParseExpressionShift(Scope scope, ILuaLexer code, InvokeResult result, ref bool doWrap)
-		{
-			// exprBitAnd ::= exprCmp { ( << | >> ) exprCmp }
-			var expr = ParseExpressionPlus(scope, code, result, ref doWrap);
-
-			while (true)
-			{
-				var tokenTyp = code.Current.Typ;
-				ExpressionType exprTyp;
-
-				if (tokenTyp == LuaToken.ShiftLeft)
-					exprTyp = ExpressionType.LeftShift;
-				else if (tokenTyp == LuaToken.ShiftRight)
-					exprTyp = ExpressionType.RightShift;
-				else
-					return expr;
-
-				code.Next();
-				expr = BinaryOperationExpression(scope.Runtime, code.Current, exprTyp, expr, ParseExpressionPlus(scope, code, InvokeResult.Object, ref doWrap));
-				doWrap |= true;
-			}
-		} // func ParseExpressionShift
-
-		private static Expression ParseExpressionPlus(Scope scope, ILuaLexer code, InvokeResult result, ref bool doWrap)
-		{
-			// expPlus ::= expMul { ( + | - ) expMul}
-			var expr = ParseExpressionMultiply(scope, code, result, ref doWrap);
-
-			while (true)
-			{
-				var tokenTyp = code.Current.Typ;
-				ExpressionType exprTyp;
-				if (tokenTyp == LuaToken.Plus)
-					exprTyp = ExpressionType.Add;
-				else if (tokenTyp == LuaToken.Minus)
-					exprTyp = ExpressionType.Subtract;
-				else
-					return expr;
-
-				code.Next();
-				expr = BinaryOperationExpression(scope.Runtime, code.Current, exprTyp, expr, ParseExpressionMultiply(scope, code, InvokeResult.Object, ref doWrap));
-				doWrap |= true;
-			}
-		} // func ParseExpressionPlus
-
-		private static Expression ParseExpressionMultiply(Scope scope, ILuaLexer code, InvokeResult result, ref bool doWrap)
-		{
-			// expMul ::= expUn { ( * | / | // | % ) expUn }
-			var expr = ParseExpressionUnary(scope, code, result, ref doWrap);
-
-			while (true)
-			{
-				var tokenTyp = code.Current.Typ;
-				ExpressionType exprTyp;
-				if (tokenTyp == LuaToken.Star)
-					exprTyp = ExpressionType.Multiply;
-				else if (tokenTyp == LuaToken.Slash)
-					exprTyp = ExpressionType.Divide;
-				else if (tokenTyp == LuaToken.SlashShlash)
-					exprTyp = Lua.IntegerDivide;
-				else if (tokenTyp == LuaToken.Percent)
-					exprTyp = ExpressionType.Modulo;
-				else
-					return expr;
-
-				code.Next();
-
-				expr = BinaryOperationExpression(scope.Runtime, code.Current, exprTyp, expr, ParseExpressionUnary(scope, code, InvokeResult.Object, ref doWrap));
-				doWrap |= true;
-			}
-		} // func ParseExpressionMultiply
-
-		private static Expression ParseExpressionUnary(Scope scope, ILuaLexer code, InvokeResult result, ref bool doWrap)
-		{
-			// expUn ::= { 'not' | - | # | ~ } expPow
-			var typ = code.Current.Typ;
-			if (typ == LuaToken.KwNot ||
-					typ == LuaToken.Minus ||
-					typ == LuaToken.Dilde ||
-					typ == LuaToken.Cross)
-			{
-				code.Next();
-				var expr = ParseExpressionUnary(scope, code, InvokeResult.Object, ref doWrap);
-				doWrap |= true;
-
-				ExpressionType exprType;
-				if (typ == LuaToken.KwNot)
-					exprType = ExpressionType.Not;
-				else if (typ == LuaToken.Minus)
-					exprType = ExpressionType.Negate;
-				else if (typ == LuaToken.Dilde)
-					exprType = ExpressionType.OnesComplement;
-				else
-					exprType = ExpressionType.ArrayLength;
-
-				doWrap |= true;
-				return UnaryOperationExpression(scope.Runtime, code.Current, exprType, expr);
-			}
-			else
-				return ParseExpressionPower(scope, code, result, ref doWrap);
-		} // func ParseExpressionUnary
-
-		private static Expression ParseExpressionPower(Scope scope, ILuaLexer code, InvokeResult result, ref bool doWrap)
-		{
-			// expPow ::= cast [ ^ expPow ]
-			var expr = ParseExpressionCast(scope, code, result, ref doWrap);
-
-			if (code.Current.Typ == LuaToken.Caret)
-			{
-				code.Next();
-				doWrap |= true;
-				return BinaryOperationExpression(scope.Runtime, code.Current, ExpressionType.Power, expr, ParseExpressionPower(scope, code, InvokeResult.Object, ref doWrap));
-			}
-			else
-				return expr;
-		} // func ParseExpressionPower
-
-		private static Expression ParseExpressionCast(Scope scope, ILuaLexer code, InvokeResult result, ref bool doWrap)
-		{
-			// cast ::= cast(type, expr)
-			if (code.Current.Typ == LuaToken.KwCast)
-			{
-				var tStart = code.Current;
-				doWrap |= true;
-				var prefix = new PrefixMemberInfo(tStart, ParsePrefixCast(scope, code), null, null, null);
-				ParseSuffix(scope, code, prefix);
-				return prefix.GenerateGet(scope, result);
-			}
-			else
-				return ParsePrefix(scope, code).GenerateGet(scope, result);
-		} // func ParseExpressionCast
-
-		private static Expression ParsePrefixCast(Scope scope, ILuaLexer code)
-		{
-			LuaType luaType;
-			var t = code.Current;
-			code.Next();
-
-			FetchToken(LuaToken.BracketOpen, code);
-
-			// Read the type
-			luaType = ParseType(scope, code, true);
-			FetchToken(LuaToken.Comma, code);
-
-			var doWrap = scope.EmitExpressionDebug;
-			var expr = ParseExpression(scope, code, InvokeResult.Object, ref doWrap);
-
-			FetchToken(LuaToken.BracketClose, code);
-
-			return ConvertExpression(scope.Runtime, t, expr, luaType);
-		} // func ParsePrefixCast
-
-		private static void ParseIdentifierAndType(Scope scope, ILuaLexer code, out Token tokenName, out Type type)
-		{
-			// var ::= name ':' type
-			tokenName = FetchToken(LuaToken.Identifier, code);
-			if (code.Current.Typ == LuaToken.Colon)
-			{
-				code.Next();
-				type = ParseType(scope, code, true);
-			}
-			else
-				type = typeof(object);
-		} // func ParseIdentifierAndType
-
-		private static LuaType ParseType(Scope scope, ILuaLexer code, bool needType)
-		{
-			// is the first token an alias
-			var currentType = ParseFirstType(scope, code);
-
-			while (code.Current.Typ == LuaToken.Dot ||
-						code.Current.Typ == LuaToken.Plus ||
-						code.Current.Typ == LuaToken.BracketSquareOpen)
-			{
-				if (code.Current.Typ == LuaToken.BracketSquareOpen)
-				{
-					var genericeTypes = new List<LuaType>();
-					code.Next();
-					if (code.Current.Typ != LuaToken.BracketSquareClose)
-					{
-						genericeTypes.Add(ParseType(scope, code, needType));
-						while (code.Current.Typ == LuaToken.Comma)
-						{
-							code.Next();
-							genericeTypes.Add(ParseType(scope, code, needType));
-						}
-					}
-					FetchToken(LuaToken.BracketSquareClose, code);
-
-					if (genericeTypes.Count == 0) // create a array at the end
-					{
-						if (currentType.Type is null)
-							throw ParseError(code.Current, String.Format(Properties.Resources.rsParseUnknownType, currentType.FullName));
-
-						currentType = LuaType.GetType(currentType.AddType("[]", false, 1));
-					}
-					else // build a generic type
-					{
-						try
-						{
-							currentType = currentType.MakeGenericLuaType(genericeTypes.ToArray(), true);
-						}
-						catch (ArgumentException e)
-						{
-							throw ParseError(code.Current, e.Message);
-						}
-					}
-				}
-				else
-				{
-					code.Next();
-					currentType = LuaType.GetType(currentType.AddType(FetchToken(LuaToken.Identifier, code).Value, false, null));
-				}
-			}
-
-			if (needType && currentType.Type is null)
-				throw ParseError(code.Current, String.Format(Properties.Resources.rsParseUnknownType, currentType.FullName));
-
-			return currentType;
-		} // func ParseType
-
-		private static LuaType ParseFirstType(Scope scope, ILuaLexer code)
-		{
-			var typeName = FetchToken(LuaToken.Identifier, code).Value;
-			var luaType = LuaType.GetCachedType(typeName);
-			if (luaType is null)
-			{
-				return scope.LookupExpression(typeName, false) is ConstantExpression cexpr && cexpr.Type == typeof(LuaType)
-					? (LuaType)cexpr.Value
-					: LuaType.GetType(LuaType.Clr.AddType(typeName, false, null));
-			}
-			else
-				return luaType;
-		} // func ParseFirstType
-
-		#endregion
-
-		#region -- Parse Goto, Label --------------------------------------------------
-
-		private static void ParseGoto(Scope scope, ILuaLexer code)
-		{
-			// goto Identifier
-			FetchToken(LuaToken.KwGoto, code);
-
-			var t = FetchToken(LuaToken.Identifier, code);
-			scope.AddExpression(Expression.Goto(scope.LookupLabel(null, t.Value)));
-		} // proc ParseGoto
-
-		private static void ParseLabel(Scope scope, ILuaLexer code)
-		{
-			// ::identifier::
-			FetchToken(LuaToken.ColonColon, code);
-
-			// Erzeuge das Label
-			scope.AddExpression(Expression.Label(scope.LookupLabel(null, FetchToken(LuaToken.Identifier, code).Value)));
-
-			FetchToken(LuaToken.ColonColon, code);
-		} // proc ParseLabel
-
-		#endregion
-
-		#region -- Parse Loops --------------------------------------------------------
-
-		private static void ParseDoLoop(Scope scope, ILuaLexer code)
-		{
-			// doloop ::= do '(' name { ',' name } = expr { ',' expr }  ')' block end '(' { 'function' '(' var ':' type ')' block 'end' ',' } ')'  
-			//
-
-			// create empty block, that can used as an loop
-			var outerScope = new Scope(scope);
-			var exprDispose = (Expression[])null;
-
-			// fetch do
-			FetchToken(LuaToken.KwDo, code);
-			if (code.Current.Typ == LuaToken.BracketOpen) // look for disposable variables
-			{
-				code.Next();
-				ParseExpressionStatement(outerScope, code, true);
-
-				// Build finally-Block for the declared variables
-				exprDispose = (
-					from c in outerScope.Variables
-					select Expression.IfThen(
-						Expression.TypeIs(c, typeof(IDisposable)),
-						Expression.Call(Expression.Convert(c, typeof(IDisposable)), Lua.DisposeDisposeMethodInfo)
-					)).ToArray();
-
-				FetchToken(LuaToken.BracketClose, code);
-			}
-
-			var loopScope = new LoopScope(outerScope);
-
-			// Add the Contine label after the declaration
-			loopScope.AddExpression(Expression.Label(loopScope.ContinueLabel));
-			// parse the block
-			ParseBlock(loopScope, code);
-			// create the break label
-			loopScope.AddExpression(Expression.Label(loopScope.BreakLabel));
-
-			FetchToken(LuaToken.KwEnd, code);
-
-			// check for catch blocks
-			var exprFinallyBlock = (Expression)null;
-			var exprCatch = new List<CatchBlock>();
-			if (code.Current.Typ == LuaToken.BracketOpen)
-			{
-				code.Next();
-
-				while (code.Current.Typ != LuaToken.BracketClose)
-				{
-					FetchToken(LuaToken.KwFunction, code);
-					if (code.Current.Typ == LuaToken.BracketOpen)
-					{
-						code.Next();
-
-						var exceptionName = FetchToken(LuaToken.Identifier, code);
-						Type exceptionType;
-
-						if (code.Current.Typ == LuaToken.Colon)
-						{
-							code.Next();
-
-							// check if the type is inherited from Exception
-							exceptionType = ParseType(scope, code, true).Type;
-							if (!typeof(Exception).GetTypeInfo().IsAssignableFrom(exceptionType.GetTypeInfo()))
-								throw ParseError(code.Current, String.Format(Properties.Resources.rsParseCatchVarTypeMustAssignableToException, exceptionType.FullName));
-						}
-						else
-							exceptionType = typeof(Exception);
-
-						FetchToken(LuaToken.BracketClose, code);
-
-						var exceptionScope = new CatchScope(outerScope, Expression.Parameter(exceptionType, exceptionName.Value));
-						ParseBlock(exceptionScope, code);
-
-						exprCatch.Add(Expression.MakeCatchBlock(exceptionType, exceptionScope.ExceptionVariable, exceptionScope.ExpressionBlock, null));
-					}
-					else
-					{
-						var finallyScope = new Scope(outerScope);
-						ParseBlock(finallyScope, code);
-
-						exprFinallyBlock = finallyScope.ExpressionBlock;
-					}
-
-					FetchToken(LuaToken.KwEnd, code);
-					FetchToken(LuaToken.Comma, code, true);
-				}
-
-				FetchToken(LuaToken.BracketClose, code);
-			}
-
-			// build finally block
-			if (exprDispose != null && exprDispose.Length > 0)
-			{
-				if (exprFinallyBlock != null)
-					exprFinallyBlock = Expression.MakeTry(typeof(void), exprFinallyBlock, Expression.Block(exprDispose), null, null);
-				else
-					exprFinallyBlock = Expression.Block(exprDispose);
-			}
-
-			if (exprFinallyBlock != null || exprCatch.Count > 0)
-			{
-				outerScope.AddExpression(
-					Expression.MakeTry(typeof(void),
-						loopScope.ExpressionBlock,
-						exprFinallyBlock,
-						null,
-						exprCatch
-					)
-				);
-				scope.AddExpression(outerScope.ExpressionBlock);
-			}
-			else
-				scope.AddExpression(loopScope.ExpressionBlock);
-		} // ParseDoLoop
-
-		private static void ParseWhileLoop(Scope scope, ILuaLexer code)
-		{
-			// while expr do block end;
-			var loopScope = new LoopScope(scope);
-
-			// get the expression
-			FetchToken(LuaToken.KwWhile, code);
-
-			loopScope.AddExpression(Expression.Label(loopScope.ContinueLabel));
-			loopScope.AddExpression(
-				Expression.IfThenElse(
-					ConvertExpression(scope.Runtime, code.Current, ParseExpression(scope, code, InvokeResult.Object, scope.EmitExpressionDebug), typeof(bool)),
-					Expression.Empty(),
-					Expression.Goto(loopScope.BreakLabel)
-				)
-			);
-
-			// append the block
-			FetchToken(LuaToken.KwDo, code);
-			ParseBlock(loopScope, code);
-			FetchToken(LuaToken.KwEnd, code);
-
-			// goto continue
-			loopScope.AddExpression(Expression.Goto(loopScope.ContinueLabel));
-			loopScope.AddExpression(Expression.Label(loopScope.BreakLabel));
-
-			scope.AddExpression(loopScope.ExpressionBlock);
-		} // func ParseWhileLoop
-
-		private static void ParseRepeatLoop(Scope scope, ILuaLexer code)
-		{
-			var loopScope = new LoopScope(scope);
-
-			// continue label
-			loopScope.AddExpression(Expression.Label(loopScope.ContinueLabel));
-
-			// loop content
-			FetchToken(LuaToken.KwRepeat, code);
-			ParseBlock(loopScope, code);
-
-			// get the loop expression
-			FetchToken(LuaToken.KwUntil, code);
-			loopScope.AddExpression(
-				Expression.IfThenElse(
-					ConvertExpression(scope.Runtime, code.Current, ParseExpression(loopScope, code, InvokeResult.Object, loopScope.EmitExpressionDebug), typeof(bool)),
-					Expression.Empty(),
-					Expression.Goto(loopScope.ContinueLabel)
-				)
-			);
-
-			loopScope.AddExpression(Expression.Label(loopScope.BreakLabel));
-
-			scope.AddExpression(loopScope.ExpressionBlock);
-		} // func ParseRepeatLoop
-
-		private static void ParseForLoop(Scope scope, ILuaLexer code)
-		{
-			// for name
-			FetchToken(LuaToken.KwFor, code);
-			ParseIdentifierAndType(scope, code, out var tLoopVar, out var typeLoopVar);
-			if (code.Current.Typ == LuaToken.Assign)
-			{
-				// = exp, exp [, exp] do block end
-				FetchToken(LuaToken.Assign, code);
-				var loopStart = ParseExpression(scope, code, InvokeResult.Object, scope.EmitExpressionDebug);
-				FetchToken(LuaToken.Comma, code);
-				var loopEnd = ParseExpression(scope, code, InvokeResult.Object, scope.EmitExpressionDebug);
-				Expression loopStep;
-				if (code.Current.Typ == LuaToken.Comma)
-				{
-					code.Next();
-					loopStep = ParseExpression(scope, code, InvokeResult.Object, scope.EmitExpressionDebug);
-				}
-				else if (loopStart.Type == typeof(int))
-					loopStep = Expression.Constant(1);
-				else if (loopStart.Type == typeof(long))
-					loopStep = Expression.Constant(1L);
-				else if (loopStart.Type == typeof(float))
-					loopStep = Expression.Constant(1.0f);
-				else if (loopStart.Type == typeof(double))
-					loopStep = Expression.Constant(1.0);
-				else
-					loopStep = Expression.Constant(Lua.RtConvertValue(1, loopStart.Type));
-
-				var loopScope = new LoopScope(scope);
-				var loopVarParameter = loopScope.RegisterVariable(typeLoopVar == typeof(object) ? LuaEmit.LiftType(LuaEmit.LiftType(loopStart.Type, loopEnd.Type), loopStep.Type) : typeLoopVar, tLoopVar.Value);
-
-				FetchToken(LuaToken.KwDo, code);
-				ParseBlock(loopScope, code);
-				FetchToken(LuaToken.KwEnd, code);
-				scope.AddExpression(GenerateForLoop(loopScope, tLoopVar, loopVarParameter, loopStart, loopEnd, loopStep));
-			}
-			else
-			{
-				// {, name} in explist do block end
-
-				// fetch all loop variables
-				var loopScope = new LoopScope(scope);
-				var loopVars = new List<ParameterExpression>
-				{
-					loopScope.RegisterVariable(typeLoopVar, tLoopVar.Value)
-				};
-				while (code.Current.Typ == LuaToken.Comma)
-				{
-					code.Next();
-					ParseIdentifierAndType(scope, code, out tLoopVar, out typeLoopVar);
-					loopVars.Add(loopScope.RegisterVariable(typeLoopVar, tLoopVar.Value));
-				}
-
-				// get the loop expressions
-				FetchToken(LuaToken.KwIn, code);
-				var explist = ParseExpressionList(scope, code).ToArray();
-
-				// parse the loop body
-				FetchToken(LuaToken.KwDo, code);
-				ParseBlock(loopScope, code);
-				FetchToken(LuaToken.KwEnd, code);
-
-				scope.AddExpression(GenerateForLoop(loopScope, tLoopVar, loopVars, explist));
-			}
-		} // func ParseForLoop
-
-		private static void ParseForEachLoop(Scope scope, ILuaLexer code)
-		{
-			var varEnumerable = Expression.Variable(typeof(System.Collections.IEnumerable), "$enumerable");
-			var varEnumerator = Expression.Variable(typeof(System.Collections.IEnumerator), "$enumerator");
-			var varDisposable = Expression.Variable(typeof(IDisposable), "$disposeable");
-
-			// foreach name in exp do block end;
-			code.Next(); // foreach
-
-			// fetch the loop variable
-			var loopScope = new LoopScope(scope);
-			ParseIdentifierAndType(scope, code, out var tLoopVar, out var typeLoopVar);
-			var loopVar = loopScope.RegisterVariable(typeLoopVar, tLoopVar.Value);
-
-			// get the enumerable expression
-			FetchToken(LuaToken.KwIn, code);
-			var exprEnum = Lua.EnsureType(ParseExpression(scope, code, InvokeResult.None, scope.EmitExpressionDebug), typeof(object));
-
-			// parse the loop body
-			FetchToken(LuaToken.KwDo, code);
-			ParseBlock(loopScope, code);
-			FetchToken(LuaToken.KwEnd, code);
-
-			loopScope.InsertExpression(0, Expression.Assign(loopVar, ConvertExpression(scope.Runtime, tLoopVar, Expression.Property(varEnumerator, Lua.EnumeratorCurrentPropertyInfo), loopVar.Type)));
-			scope.AddExpression(
-				Expression.Block(new ParameterExpression[] { varEnumerable, varEnumerator, loopVar },
-				// local enumerable = exprEnum as IEnumerator
-				Expression.Assign(varEnumerable, Expression.TypeAs(exprEnum, typeof(System.Collections.IEnumerable))),
-
-				// if enumerable == nil then error
-				Expression.IfThen(Expression.Equal(varEnumerable, Expression.Constant(null, typeof(object))), Lua.ThrowExpression(Properties.Resources.rsExpressionNotEnumerable)),
-
-				// local enum = exprEnum.GetEnumerator()
-				Expression.Assign(varEnumerator, Expression.Call(varEnumerable, Lua.EnumerableGetEnumeratorMethodInfo)),
-
-				Expression.TryFinally(
-					Expression.Block(
-
-						// while enum.MoveNext() do
-						Expression.Label(loopScope.ContinueLabel),
-						Expression.IfThenElse(Expression.Call(varEnumerator, Lua.EnumeratorMoveNextMethodInfo), Expression.Empty(), Expression.Goto(loopScope.BreakLabel)),
-
-						//   loopVar = enum.Current
-						loopScope.ExpressionBlock,
-
-						// end;
-						Expression.Goto(loopScope.ContinueLabel),
-						Expression.Label(loopScope.BreakLabel)
-					),
-					Expression.Block(
-						new ParameterExpression[] { varDisposable },
-						Expression.Assign(varDisposable, Expression.TypeAs(varEnumerator, typeof(IDisposable))),
-						Expression.IfThen(Expression.NotEqual(varDisposable, Expression.Constant(null, typeof(IDisposable))),
-							Expression.Call(varDisposable, Lua.DisposeDisposeMethodInfo)
-						)
-					)
-				)
-			));
-		} // proc ParseForEachLoop
-
-		private static Expression GenerateForLoop(LoopScope loopScope, Token tStart, ParameterExpression loopVar, Expression loopStart, Expression loopEnd, Expression loopStep)
-		{
-			const string csVar = "#var";
-			const string csEnd = "#end";
-			const string csStep = "#step";
-			var internLoopVar = Expression.Variable(loopVar.Type, csVar);
-			var endVar = Expression.Variable(loopEnd.Type, csEnd);
-			var stepVar = Expression.Variable(loopStep.Type, csStep);
-			var labelLoop = Expression.Label("#loop");
-
-			// Erzeuge CodeBlock
-			loopScope.InsertExpression(0, Expression.Assign(loopVar, internLoopVar));
-
-			// Erzeuge den Schleifenblock
-			return Expression.Block(new ParameterExpression[] { internLoopVar, endVar, stepVar },
-				Expression.Assign(internLoopVar, ConvertExpression(loopScope.Runtime, tStart, loopStart, internLoopVar.Type)),
-				Expression.Assign(endVar, loopEnd),
-				Expression.Assign(stepVar, loopStep),
-
-				Expression.Label(labelLoop),
-
-				Expression.IfThenElse(
-					BinaryOperationExpression(loopScope.Runtime, tStart, ExpressionType.OrElse,
-						BinaryOperationExpression(loopScope.Runtime, tStart, ExpressionType.AndAlso,
-							ConvertExpression(loopScope.Runtime, tStart, BinaryOperationExpression(loopScope.Runtime, tStart, ExpressionType.GreaterThan, stepVar, Expression.Constant(0, typeof(int))), typeof(bool)),
-							ConvertExpression(loopScope.Runtime, tStart, BinaryOperationExpression(loopScope.Runtime, tStart, ExpressionType.LessThanOrEqual, internLoopVar, endVar), typeof(bool))
-						),
-						BinaryOperationExpression(loopScope.Runtime, tStart, ExpressionType.AndAlso,
-							ConvertExpression(loopScope.Runtime, tStart, BinaryOperationExpression(loopScope.Runtime, tStart, ExpressionType.LessThanOrEqual, stepVar, Expression.Constant(0, typeof(int))), typeof(bool)),
-							ConvertExpression(loopScope.Runtime, tStart, BinaryOperationExpression(loopScope.Runtime, tStart, ExpressionType.GreaterThanOrEqual, internLoopVar, endVar), typeof(bool))
-						)
-					),
-					loopScope.ExpressionBlock,
-					Expression.Goto(loopScope.BreakLabel)
-				),
-				Expression.Label(loopScope.ContinueLabel),
-
-				Expression.Assign(internLoopVar, ConvertExpression(loopScope.Runtime, tStart, BinaryOperationExpression(loopScope.Runtime, tStart, ExpressionType.Add, internLoopVar, stepVar), internLoopVar.Type)),
-
-				Expression.Goto(labelLoop),
-				Expression.Label(loopScope.BreakLabel)
-			);
-		} // func GenerateForLoop
-
-		private static Expression GenerateForLoop(LoopScope loopScope, Token tStart, List<ParameterExpression> loopVars, Expression[] explist)
-		{
-			const string csFunc = "#f";
-			const string csState = "#s";
-			const string csVar = "#var";
-
-			var varTmp = Expression.Variable(typeof(LuaResult), "#tmp");
-			var varFunc = Expression.Variable(explist.Length > 0 && typeof(Delegate).GetTypeInfo().IsAssignableFrom(explist[0].Type.GetTypeInfo()) ? explist[0].Type : typeof(object), csFunc);
-			var varState = Expression.Variable(typeof(object), csState);
-			var varVar = Expression.Variable(typeof(object), csVar);
-
-			// local var1, ..., varn = tmp;
-			for (var i = 0; i < loopVars.Count; i++)
-				loopScope.InsertExpression(i, Expression.Assign(loopVars[i], ConvertExpression(loopScope.Runtime, tStart, GetResultExpression(loopScope.Runtime, tStart, varTmp, i), loopVars[i].Type)));
-
-			return Expression.Block(new ParameterExpression[] { varTmp, varFunc, varState, varVar },
-				// fill the local loop variables initial
-				// local #f, #s, #var = explist
-				Expression.Assign(varTmp, GetLuaResultExpression(loopScope, tStart, explist)),
-				Expression.Assign(varFunc, ConvertExpression(loopScope.Runtime, tStart, GetResultExpression(loopScope.Runtime, tStart, varTmp, 0), varFunc.Type)),
-				Expression.Assign(varState, GetResultExpression(loopScope.Runtime, tStart, varTmp, 1)),
-				Expression.Assign(varVar, GetResultExpression(loopScope.Runtime, tStart, varTmp, 2)),
-
-				Expression.Label(loopScope.ContinueLabel),
-
-				// local tmp = f(s, var)
-				Expression.Assign(varTmp, InvokeExpression(loopScope, tStart, varFunc, InvokeResult.LuaResult,
-					new ArgumentsList(varState, varVar), true)
-				),
-
-				// var = tmp[0]
-				Expression.Assign(varVar, GetResultExpression(loopScope.Runtime, tStart, varTmp, 0)),
-
-				// if var == nil then goto break;
-				Expression.IfThenElse(Expression.Equal(varVar, Expression.Constant(null, typeof(object))),
-					Expression.Goto(loopScope.BreakLabel),
-					loopScope.ExpressionBlock), // LoopBody
-
-				Expression.Goto(loopScope.ContinueLabel),
-				Expression.Label(loopScope.BreakLabel)
-			);
-		} // func GenerateForLoop
-
-		private static void ParseBreak(Scope scope, ILuaLexer code)
-		{
-			FetchToken(LuaToken.KwBreak, code);
-
-			// Erzeuge die Expression
-			scope.AddExpression(Expression.Goto(scope.LookupLabel(null, csBreakLabel)));
-
-			// Optionales Semicolon
-			FetchToken(LuaToken.Semicolon, code, true);
-		} // func ParseBreak
-
-		#endregion
-
-		#region -- Parse Function, Lambda ---------------------------------------------
-
-		private static void ParseFunction(Scope scope, ILuaLexer code, bool isLocal)
-		{
-			FetchToken(LuaToken.KwFunction, code);
-
-			if (isLocal) // Local function, only one identifier is allowed
-			{
-				var t = FetchToken(LuaToken.Identifier, code);
-
-				var funcVar = scope.LookupExpression(t.Value) as ParameterExpression;
-				Expression exprFunction;
-				if (funcVar is null)
-				{
-					exprFunction = ParseLamdaDefinition(scope, code, t.Value, false,
-						typeDelegate => funcVar = scope.RegisterVariable(typeDelegate, t.Value)
-					);
-				}
-				else
-					exprFunction = ParseLamdaDefinition(scope, code, t.Value, false, null);
-					
-				scope.AddExpression(Expression.Assign(funcVar, exprFunction));
-			}
-			else // Function that is assigned to a table. A chain of identifiers is allowed.
-			{
-				Expression assignee = null;
-				var tCurrent = FetchToken(LuaToken.Identifier, code);
-				var memberName = tCurrent.Value;
-
-				// Collect the chain of members
-				while (code.Current.Typ == LuaToken.Dot)
-				{
-					code.Next();
-
-					// Create the get-member for the current assignee
-					assignee = ParseFunctionAddChain(scope, tCurrent, assignee, memberName);
-					memberName = FetchToken(LuaToken.Identifier, code).Value;
-				}
-				// add a method to the table. methods get a hidden parameter and will bo marked
-				var isMemberMethod = false;
-				if (code.Current.Typ == LuaToken.Colon)
-				{
-					code.Next();
-
-					// add the last member to the assignee chain
-					assignee = ParseFunctionAddChain(scope, tCurrent, assignee, memberName);
-					// fetch the method name
-					memberName = FetchToken(LuaToken.Identifier, code).Value;
-					isMemberMethod = true;
-				}
-				else
-				{
-					if (assignee is null)
-					{
-						// there was no member access, so try to find a local to assign to
-						var local = scope.LookupExpression(memberName);
-						if (local is ParameterExpression)
-						{
-							scope.AddExpression(Expression.Assign(local, ParseLamdaDefinition(scope, code, memberName, false, null)));
-							return;
-						}
-
-						assignee = scope.LookupExpression(csEnv); // create a global function
-					}
-				}
-
-				// generate lambda
-				scope.AddExpression(MemberSetExpression(scope.Runtime, tCurrent, assignee, memberName, isMemberMethod, ParseLamdaDefinition(scope, code, memberName, isMemberMethod, null)));
-			}
-		} // proc ParseLamdaDefinition
-
-		private static Expression ParseFunctionAddChain(Scope scope, Token tStart, Expression assignee, string memberName)
-		{
-			if (assignee is null)
-			{
-				var expr = scope.LookupExpression(memberName);
-				if (expr is null)
-					assignee = ParseFunctionAddChain(scope, tStart, scope.LookupExpression(csEnv), memberName);
-				else
-					assignee = expr;
-			}
-			else
-				assignee = MemberGetExpression(scope, tStart, assignee, memberName);
-			return assignee;
-		} // proc ParseFunctionAddChain
-
-		private static Expression ParseLamdaDefinition(Scope parent, ILuaLexer code, string name, bool hasSelfParameter, Action<Type> functionTypeCollected)
-		{
-			var parameters = new List<ParameterExpression>();
-			var scope = new LambdaScope(parent);
-
-			// Lese die Parameterliste ein
-			FetchToken(LuaToken.BracketOpen, code);
-			if (hasSelfParameter)
-				parameters.Add(scope.RegisterParameter(typeof(object), "self"));
-
-			if (code.Current.Typ == LuaToken.Identifier || code.Current.Typ == LuaToken.DotDotDot)
-			{
-				if (code.Current.Typ == LuaToken.DotDotDot)
-				{
-					code.Next();
-					ParseLamdaDefinitionArgList(scope, parameters);
-				}
-				else
-				{
-					ParseIdentifierAndType(scope, code, out var tName, out var typeArgument);
-					parameters.Add(scope.RegisterParameter(typeArgument, tName.Value));
-
-					while (code.Current.Typ == LuaToken.Comma)
-					{
-						code.Next();
-						if (code.Current.Typ == LuaToken.DotDotDot)
-						{
-							code.Next();
-							ParseLamdaDefinitionArgList(scope, parameters); // last argument
-							break;
-						}
-						else
-						{
-							ParseIdentifierAndType(scope, code, out tName, out typeArgument);
-							parameters.Add(scope.RegisterParameter(typeArgument, tName.Value));
-						}
-					}
-				}
-			}
-			FetchToken(LuaToken.BracketClose, code);
-
-			// Is there a specific result 
-			if (code.Current.Typ == LuaToken.Colon)
-			{
-				var t = code.Current;
-				code.Next();
-				var typeResult = ParseType(scope, code, true);
-				scope.ResetReturnLabel(typeResult, null);
-			}
-			else
-				scope.ResetReturnLabel(typeof(LuaResult), Expression.Property(null, Lua.ResultEmptyPropertyInfo));
-
-			// register the delegate
-			if (functionTypeCollected != null)
-			{
-				var functionType = scope.ReturnType == typeof(void)
-					? Expression.GetActionType((from p in parameters select p.Type).ToArray())
-					: Expression.GetFuncType((from p in parameters select p.Type).Concat(new Type[] { scope.ReturnType }).ToArray());
-				functionTypeCollected(functionType);
-			}
-
-			// Lese den Code-Block
-			ParseBlock(scope, code);
-
-			FetchToken(LuaToken.KwEnd, code);
-			return Expression.Lambda(
-				scope.ExpressionBlock,
-				(parent.EmitDebug & LuaDebugLevel.RegisterMethods) == LuaDebugLevel.RegisterMethods ? Lua.RegisterUniqueName(name) : name,
-				parameters);
-		} // proc ParseLamdaDefinition
-
-		private static void ParseLamdaDefinitionArgList(LambdaScope scope, List<ParameterExpression> parameters)
-		{
-			var paramArgList = scope.RegisterParameter(typeof(object[]), csArgListP);
-			var varArgList = scope.RegisterVariable(typeof(LuaResult), csArgList);
-			parameters.Add(paramArgList);
-			scope.AddExpression(Expression.Assign(varArgList, Expression.New(Lua.ResultConstructorInfoArgN, paramArgList)));
-		} // proc ParseLamdaDefinitionArgList
-
-		#endregion
-
-		#region -- Parse TableConstructor ---------------------------------------------
-
-		private static Expression ParseTableConstructor(Scope scope, ILuaLexer code)
-		{
-			// table ::= '{' [field] { fieldsep field } [fieldsep] '}'
-			// fieldsep ::= ',' | ';'
-			FetchToken(LuaToken.BracketCurlyOpen, code);
-
-			if (code.Current.Typ != LuaToken.BracketCurlyClose)
-			{
-				var index = 1;
-				var scopeTable = new Scope(scope);
-
-				// Create the variable for the table
-				var tableVar = scopeTable.RegisterVariable(typeof(LuaTable), "#table");
-				scopeTable.AddExpression(Expression.Assign(tableVar, CreateEmptyTableExpression()));
-
-				// fiest field
-				ParseTableField(tableVar, scopeTable, code, ref index);
-
-				// collect more table fields
-				while (code.Current.Typ == LuaToken.Comma || code.Current.Typ == LuaToken.Semicolon)
-				{
-					code.Next();
-
-					// Optional last separator
-					if (code.Current.Typ == LuaToken.BracketCurlyClose)
-						break;
-
-					// Parse the field
-					ParseTableField(tableVar, scopeTable, code, ref index);
-				}
-
-				scopeTable.AddExpression(tableVar);
-				scopeTable.ExpressionBlockType = typeof(LuaTable);
-
-				// Closing bracket
-				FetchToken(LuaToken.BracketCurlyClose, code);
-
-				return scopeTable.ExpressionBlock;
-			}
-			else
-			{
-				FetchToken(LuaToken.BracketCurlyClose, code);
-				return CreateEmptyTableExpression();
-			}
-		} // func ParseTableConstructor
-
-		private static void ParseTableField(ParameterExpression tableVar, Scope scope, ILuaLexer code, ref int iIndex)
-		{
-			// field ::= '[' exp ']' '=' exp | Name '=' exp | exp
-			if (code.Current.Typ == LuaToken.BracketSquareOpen)
-			{
-				// Parse the index
-				code.Next();
-				var index = ParseExpression(scope, code, InvokeResult.Object, scope.EmitExpressionDebug);
-				FetchToken(LuaToken.BracketSquareClose, code);
-				FetchToken(LuaToken.Assign, code);
-
-				// Expression that results in a value
-				scope.AddExpression(
-					IndexSetExpression(scope.Runtime, code.Current, tableVar, new Expression[] { index },
-						ParseExpression(scope, code, InvokeResult.Object, scope.EmitExpressionDebug)
-					)
-				);
-			}
-			else if (code.Current.Typ == LuaToken.Identifier && code.LookAhead.Typ == LuaToken.Assign)
-			{
-				// Read the identifier
-				var tokenMember = code.Current;
-				code.Next();
-				FetchToken(LuaToken.Assign, code);
-
-				// Expression
-				scope.AddExpression(
-					IndexSetExpression(scope.Runtime, code.Current, tableVar, new Expression[] { Expression.Constant(tokenMember.Value) },
-						ParseExpression(scope, code, InvokeResult.Object, scope.EmitExpressionDebug)
-					)
-				);
-			}
-			else
-			{
-				var tStart = code.Current;
-				var expr = ParseExpression(scope, code, InvokeResult.None, scope.EmitExpressionDebug);
-
-				// Last assign, enroll parameter
-				if (code.Current.Typ == LuaToken.BracketCurlyClose && LuaEmit.IsDynamicType(expr.Type))
-				{
-					scope.AddExpression(
-						Expression.Call(Lua.TableSetObjectsMethod,
-							tableVar,
-							Expression.Convert(expr, typeof(object)),
-							Expression.Constant(iIndex, typeof(int))
-						)
-					);
-				}
-				else // Normal index set
-				{
-					scope.AddExpression(
-						IndexSetExpression(scope.Runtime, code.Current, tableVar, new Expression[] { Expression.Constant(iIndex++, typeof(object)) }, expr)
-					);
-				}
-			}
-		} // proc ParseTableField
-
-		private static Expression CreateEmptyTableExpression()
-			=> Expression.New(typeof(LuaTable));
-
-		#endregion
-
-		#region -- FetchToken, ParseError ---------------------------------------------
-
-		public static Token FetchToken(LuaToken typ, ILuaLexer code, bool isOptional = false)
-		{
-			if (code.Current.Typ == typ)
-			{
-				var t = code.Current;
-				code.Next();
-				return t;
-			}
-			else if (isOptional)
-				return null;
-			else
-				throw ParseError(code, String.Format(Properties.Resources.rsParseUnexpectedToken, LuaLexer.GetTokenName(code.Current.Typ), LuaLexer.GetTokenName(typ)));
-		} // proc FetchToken
-
-		public static LuaParseException ParseError(Token start, string message)
-			=> new LuaParseException(start.Start, message, null);
-
-		private static Exception ParseError(ILuaLexer code, string message = null)
-		{
-			switch (code.Current.Typ)
-			{
-				case LuaToken.InvalidString:
-					return ParseError(code.Current, Properties.Resources.rsParseInvalidString);
-				case LuaToken.InvalidStringOpening:
-					return ParseError(code.Current, Properties.Resources.rsParseInvalidStringOpening);
-				case LuaToken.InvalidComment:
-					return ParseError(code.Current, Properties.Resources.rsParseInvalidComment);
-				case LuaToken.InvalidChar:
-					return ParseError(code.Current, Properties.Resources.rsParseInvalidChar);
-				default:
-					return ParseError(code.Current, message ?? "Invalid message.");
-			}
-		} // func ParseError
-
-		#endregion
-
-		#region -- ExpressionToString -------------------------------------------------
-
-		private static PropertyInfo propertyDebugView = null;
-
-		public static string ExpressionToString(Expression expr)
-		{
-			if (propertyDebugView is null)
-				propertyDebugView = typeof(Expression).GetTypeInfo().FindDeclaredProperty("DebugView", ReflectionFlag.NoException | ReflectionFlag.NonPublic | ReflectionFlag.Instance);
-
-			return (string)propertyDebugView.GetValue(expr, null);
-		} // func ExpressionToString
-
-		#endregion
-	} // class Parser
-
-	#endregion
-}
+﻿#region -- copyright --
+//
+// Licensed to the Apache Software Foundation (ASF) under one
+// or more contributor license agreements.  See the NOTICE file
+// distributed with this work for additional information
+// regarding copyright ownership.  The ASF licenses this file
+// to you under the Apache License, Version 2.0 (the
+// "License"); you may not use this file except in compliance
+// with the License.  You may obtain a copy of the License at
+// 
+//   http://www.apache.org/licenses/LICENSE-2.0
+// 
+// Unless required by applicable law or agreed to in writing,
+// software distributed under the License is distributed on an
+// "AS IS" BASIS, WITHOUT WARRANTIES OR CONDITIONS OF ANY
+// KIND, either express or implied.  See the License for the
+// specific language governing permissions and limitations
+// under the License.
+//
+#endregion
+using System;
+using System.Collections.Generic;
+using System.Diagnostics;
+using System.Dynamic;
+using System.IO;
+using System.Linq;
+using System.Linq.Expressions;
+using System.Reflection;
+using System.Text;
+
+namespace Neo.IronLua
+{
+	#region -- class Parser -------------------------------------------------------------
+
+	/// <summary>Internal parser code to generate te expression tree.</summary>
+	internal static partial class Parser
+	{
+		private const string csReturnLabel = "#return";
+		private const string csBreakLabel = "#break";
+		private const string csContinueLabel = "#continue";
+		private const string csEnv = "_G";
+		private const string csArgListP = "#arglistP";
+		private const string csArgList = "#arglist";
+		private const string csClr = "clr";
+
+		#region -- class Scope --------------------------------------------------------
+
+		/// <summary>Scope, that builds a block.</summary>
+		private class Scope
+		{
+			private readonly Scope parent;   // Parent-Scope, that is accessable
+			private Dictionary<string, Expression> scopeVariables = null; // local declared variables or const definitions
+			private readonly List<Expression> block = new List<Expression>();  // Instructions in the current block
+			private bool isBlockGenerated = false; // Is the block generated
+
+			#region -- Ctor -----------------------------------------------------------------
+
+			/// <summary>Creates the scope</summary>
+			/// <param name="parent">parent-scope</param>
+			public Scope(Scope parent)
+			{
+				this.parent = parent;
+			} // ctor
+
+			#endregion
+
+			#region -- LookupParameter ------------------------------------------------------
+
+			/// <summary>Creates a new variable in the current scope.</summary>
+			/// <param name="type">Type of the variable</param>
+			/// <param name="sName">Name of the variable</param>
+			/// <returns>The expression that represents the access to the variable.</returns>
+			public ParameterExpression RegisterVariable(Type type, string sName)
+				=> RegisterVariable(Expression.Variable(type, sName));
+
+			/// <summary></summary>
+			/// <param name="expr"></param>
+			/// <returns></returns>
+			public ParameterExpression RegisterVariable(ParameterExpression expr)
+			{
+				RegisterVariableOrConst(expr.Name, expr);
+				return expr;
+			} // proc RegisterVariable
+
+			public void RegisterConst(string name, ConstantExpression expr)
+				=> RegisterVariableOrConst(name, expr);
+
+			private void RegisterVariableOrConst(string name, Expression expr)
+			{
+				if (scopeVariables is null)
+					scopeVariables = new Dictionary<string, Expression>();
+				scopeVariables[name] = expr;
+			} // proc EnsureVariables
+
+			/// <summary>Looks up the variable/parameter/const through the scopes.</summary>
+			/// <param name="name">Name of the variable</param>
+			/// <param name="isLocalOnly"></param>
+			/// <returns>The access-expression for the variable, parameter or <c>null</c>, if it is not registered.</returns>
+			public virtual Expression LookupExpression(string name, bool isLocalOnly = false)
+			{
+				// Lookup the current scope
+				if (scopeVariables != null && scopeVariables.TryGetValue(name, out var p))
+					return p;
+
+				return parent != null && !isLocalOnly ? // lookup the parent scope
+					parent.LookupExpression(name) :
+					null;
+			} // func LookupParameter
+
+			#endregion
+
+			#region -- LookupLabel ----------------------------------------------------------
+
+			/// <summary>Create a named label or look for an existing</summary>
+			/// <param name="type">Returntype for the label</param>
+			/// <param name="sName">Name for the label</param>
+			/// <returns>Labeltarget</returns>
+			public virtual LabelTarget LookupLabel(Type type, string sName)
+				=> parent.LookupLabel(type, sName);
+
+			#endregion
+
+			#region -- Expression Block -----------------------------------------------------
+
+			[Conditional("DEBUG")]
+			private void CheckBlockGenerated()
+			{
+				if (isBlockGenerated)
+					throw new InvalidOperationException();
+			} // proc CheckBlockGenerated
+
+			public void InsertExpression(int iIndex, Expression expr)
+			{
+				CheckBlockGenerated();
+				block.Insert(iIndex, expr);
+			} // proc AddExpression
+
+			public void AddExpression(Expression expr)
+			{
+				CheckBlockGenerated();
+				block.Add(expr);
+			} // proc AddExpression
+
+			/// <summary>Close the expression block and return it.</summary>
+			public virtual Expression ExpressionBlock
+			{
+				get
+				{
+					CheckBlockGenerated();
+					isBlockGenerated = true;
+
+					if (block.Count == 0)
+						return Expression.Empty();
+					else
+					{
+						var variables = Variables;
+						if (variables.Length == 0)
+							return Expression.Block(block);
+						else if (ExpressionBlockType is null)
+							return Expression.Block(variables, block);
+						else
+							return Expression.Block(ExpressionBlockType, variables, block);
+					}
+				}
+			} // func ExpressionBlock
+
+			public Type ExpressionBlockType { get; set; }
+			public bool ExistExpressions => block.Count > 0;
+
+			#endregion
+
+			/// <summary>Access to the Lua-Binders</summary>
+			public virtual Lua Runtime => parent.Runtime;
+			/// <summary>Emit-Debug-Information</summary>
+			public virtual LuaDebugLevel EmitDebug => parent.EmitDebug;
+			/// <summary>Options</summary>
+			public virtual LuaCompileOptions Options => parent.Options;
+			/// <summary>DebugInfo on expression level</summary>
+			public bool EmitExpressionDebug => (EmitDebug & LuaDebugLevel.Expression) != 0;
+			/// <summary>Return type of the current Lambda-Scope</summary>
+			public virtual Type ReturnType => parent.ReturnType;
+			/// <summary></summary>
+			public ParameterExpression[] Variables => scopeVariables is null ? new ParameterExpression[0] : (from v in scopeVariables.Values where v is ParameterExpression select (ParameterExpression)v).ToArray();
+
+			public virtual bool ActivateRethrow => parent != null && parent.ActivateRethrow;
+		} // class Scope
+
+		#endregion
+
+		#region -- class LoopScope ----------------------------------------------------
+
+		/// <summary>Scope that represents the loop content.</summary>
+		private sealed class LoopScope : Scope
+		{
+			private readonly LabelTarget continueLabel = Expression.Label(csContinueLabel);
+			private readonly LabelTarget breakLabel = Expression.Label(csBreakLabel);
+
+			#region -- Ctor -----------------------------------------------------------------
+
+			/// <summary>Scope that represents the loop content.</summary>
+			/// <param name="parent"></param>
+			public LoopScope(Scope parent)
+				: base(parent)
+			{
+			} // ctor
+
+			#endregion
+
+			#region -- LookupLabel ----------------------------------------------------------
+
+			/// <summary>Creates or lookup the label</summary>
+			/// <param name="type">Type of the label. Is ignored on std. labels.</param>
+			/// <param name="name">Name of the label.</param>
+			/// <returns>LabelTarget</returns>
+			public override LabelTarget LookupLabel(Type type, string name)
+			{
+				switch (name)
+				{
+					case csBreakLabel:
+						return breakLabel;
+					case csContinueLabel:
+						return continueLabel;
+					default:
+						return base.LookupLabel(type, name);
+				}
+			} // func LookupLabel
+
+			#endregion
+
+			/// <summary>Default break position.</summary>
+			public LabelTarget BreakLabel => breakLabel;
+			/// <summary>Default continue position.</summary>
+			public LabelTarget ContinueLabel => continueLabel;
+		} // class LambdaScope
+
+		#endregion
+
+		#region -- class LambdaScope --------------------------------------------------
+
+		/// <summary>Lambda-Scope with labels and parameters.</summary>
+		private class LambdaScope : Scope
+		{
+#if DEBUG
+			private bool isReturnLabelUsed = false;
+#endif
+			private LabelTarget returnLabel;
+			private Expression returnDefaultValue;
+			private Dictionary<string, LabelTarget> labels = null;
+			private Dictionary<string, ParameterExpression> parameters = new Dictionary<string, ParameterExpression>();
+
+			#region -- Ctor -----------------------------------------------------------------
+
+			/// <summary>Creates the lambda-scope, that manages labels and arguments.</summary>
+			/// <param name="parent"></param>
+			/// <param name="returnType"></param>
+			/// <param name="returnDefaultValue"></param>
+			public LambdaScope(Scope parent, Type returnType = null, Expression returnDefaultValue = null)
+				: base(parent)
+			{
+				if (returnType != null)
+					ResetReturnLabel(returnType, returnDefaultValue);
+			} // ctor
+
+			#endregion
+
+			#region -- RegisterParameter, LookupParameter -----------------------------------
+
+			/// <summary>Registers arguments for the function.</summary>
+			/// <param name="type">Type of the argument</param>
+			/// <param name="name">Name of the argument</param>
+			/// <returns>Access to the argument</returns>
+			public ParameterExpression RegisterParameter(Type type, string name)
+				=> parameters[name] = Expression.Parameter(type, name);
+
+			/// <summary>Lookup the variables and arguments.</summary>
+			/// <param name="name">Name of the parameter/variable.</param>
+			/// <param name="isLocalOnly"></param>
+			/// <returns></returns>
+			public override Expression LookupExpression(string name, bool isLocalOnly = false)
+			{
+				if (parameters.TryGetValue(name, out var p))
+					return p;
+				return base.LookupExpression(name, isLocalOnly);
+			} // func LookupParameter
+
+			#endregion
+
+			#region -- LookupLabel ----------------------------------------------------------
+
+			public override LabelTarget LookupLabel(Type type, string name)
+			{
+				if (name == csReturnLabel)
+					return returnLabel;
+				if (labels is null)
+					labels = new Dictionary<string, LabelTarget>();
+				if (type is null)
+					type = typeof(void);
+
+				// Lookup the label
+				if (labels.TryGetValue(name, out var l))
+					return l;
+
+				// Create the label, if it is not internal
+				if (name[0] == '#')
+					throw new ArgumentException("Internal label does not exist.");
+
+				return labels[name] = Expression.Label(type, name);
+			} // func LookupLabel
+
+			#endregion
+
+			public void ResetReturnLabel(Type returnType, Expression returnDefaultValue)
+			{
+#if DEBUG
+				if (isReturnLabelUsed)
+					throw new InvalidOperationException("Reset is not allowed after expressions added.");
+#endif
+				this.returnLabel = Expression.Label(returnType, csReturnLabel);
+				this.returnDefaultValue = returnDefaultValue;
+			} // proc ResetReturnLabel
+
+			public override Expression ExpressionBlock
+			{
+				get
+				{
+					AddExpression(Expression.Label(returnLabel, returnDefaultValue is null ? Expression.Default(returnLabel.Type) : returnDefaultValue));
+					return base.ExpressionBlock;
+				}
+			} // prop ExpressionBlock
+
+			public LabelTarget ReturnLabel
+			{
+				get
+				{
+#if DEBUG
+					isReturnLabelUsed = true;
+#endif
+					return returnLabel;
+				}
+			} // prop ReturnLabel
+
+			public override Type ReturnType => returnLabel.Type;
+		} // class LambdaScope
+
+		#endregion
+
+		#region -- class GlobalScope --------------------------------------------------
+
+		/// <summary>Global parse-scope.</summary>
+		private sealed class GlobalScope : LambdaScope
+		{
+			private readonly Lua runtime;
+			private readonly LuaCompileOptions options;
+			private readonly LuaDebugLevel debug;
+
+			/// <summary>Global parse-scope</summary>
+			/// <param name="runtime">Runtime and binder of the global scope.</param>
+			/// <param name="options"></param>
+			/// <param name="returnType"></param>
+			/// <param name="returnDefaultValue"></param>
+			public GlobalScope(Lua runtime, LuaCompileOptions options, Type returnType, Expression returnDefaultValue)
+				: base(null, returnType, returnDefaultValue)
+			{
+				this.runtime = runtime;
+				this.options = options;
+				this.debug = options.DebugEngine is null ? LuaDebugLevel.None : options.DebugEngine.Level;
+			} // ctor
+
+			/// <summary>Access to the binders</summary>
+			public override Lua Runtime => runtime;
+			/// <summary>Emit-Debug-Information</summary>
+			public override LuaDebugLevel EmitDebug => debug;
+			/// <summary>Options</summary>
+			public override LuaCompileOptions Options => options;
+		} // class GlobalScope
+
+		#endregion
+
+		#region -- class CatchScope ---------------------------------------------------
+
+		/// <summary></summary>
+		private sealed class CatchScope : Scope
+		{
+			public CatchScope(Scope parent, ParameterExpression exceptionVariable)
+				: base(parent)
+			{
+				ExceptionVariable = exceptionVariable;
+			} // ctor
+
+			public override Expression LookupExpression(string name, bool isLocalOnly = false)
+			{
+				if (name == ExceptionVariable.Name)
+					return ExceptionVariable;
+				return base.LookupExpression(name, isLocalOnly);
+			} // func LookupExpression
+
+			public ParameterExpression ExceptionVariable { get; private set; }
+
+			public override bool ActivateRethrow => true;
+        } // class CatchScope
+
+		#endregion
+
+		#region -- enum InvokeResult --------------------------------------------------
+
+		public enum InvokeResult
+		{
+			None,
+			Object,
+			LuaResult
+		} // enum GenerateResult
+
+		#endregion
+
+		#region -- class ArgumentsList ------------------------------------------------
+
+		/// <summary>Class to hold arguments.</summary>
+		private sealed class ArgumentsList
+		{
+			private readonly List<Expression> arguments = new List<Expression>();
+			private readonly List<string> names = new List<string>();
+
+			private Lazy<CallInfo> callInfo;
+
+			public ArgumentsList(params Expression[] expr)
+			{
+				arguments.AddRange(expr);
+
+				callInfo = new Lazy<CallInfo>(() => new CallInfo(arguments.Count, names));
+			} // ctor
+
+			public void AddPositionalArgument(Token position, Expression expr)
+			{
+				if (callInfo.IsValueCreated)
+					throw new InvalidOperationException("internal: no manipulation after CallInfo creation.");
+
+				if (names.Count > 0)
+					throw ParseError(position, Properties.Resources.rsParseInvalidArgList);
+
+				arguments.Add(expr);
+			} // proc AddArgument
+
+			public void AddNamedArgument(Token name, Expression expr)
+			{
+				if (callInfo.IsValueCreated)
+					throw new InvalidOperationException("internal: no manipulation after CallInfo creation.");
+
+				names.Add(name.Value);
+				arguments.Add(expr);
+			} // proc AddArgument
+
+			public void WrapArgument(int index, bool emitExpressionDebug, Token position)
+			{
+				arguments[index] = WrapDebugInfo(emitExpressionDebug, true, position, position, arguments[index]);
+			} // proc WrapArgument
+
+			public Expression[] Expressions
+				=> arguments.ToArray();
+
+			public CallInfo CallInfo
+				=> callInfo.Value;
+
+			public int Count
+				=> arguments.Count;
+		} // class ArgumentsList
+
+		#endregion
+
+		#region -- class PrefixMemberInfo ---------------------------------------------
+
+		/// <summary>Mini-Parse-Tree for resolve of prefix expressions</summary>
+		private class PrefixMemberInfo
+		{
+			public PrefixMemberInfo(Token position, Expression instance, string sMember, Expression[] indices, ArgumentsList arguments)
+			{
+				Position = position;
+				Instance = instance;
+				Member = sMember;
+				Indices = indices;
+				Arguments = arguments;
+			} // ctor
+
+			public Expression GenerateSet(Scope scope, Expression exprToSet)
+			{
+				Expression expr;
+				if (Instance != null && Member is null && Indices != null && Arguments is null)
+					expr = IndexSetExpression(scope.Runtime, Position, Instance, Indices, exprToSet);
+				else if (Instance != null && Member != null && Indices is null && Arguments is null)
+					return MemberSetExpression(scope.Runtime, Position, Instance, Member, MethodMember, exprToSet);
+				else if (Instance != null && Member is null && Indices is null && Arguments is null && Instance is ParameterExpression)
+				{
+					// Assign the value to a variable
+					expr = Expression.Assign(Instance, ConvertExpression(scope.Runtime, Position, exprToSet, Instance.Type));
+				}
+				else
+					throw ParseError(Position, Properties.Resources.rsParseExpressionNotAssignable);
+
+				return expr;
+			} // func GenerateSet
+
+			public Expression GenerateGet(Scope scope, InvokeResult result)
+			{
+				if (Instance != null && Member is null && Indices != null && Arguments is null)
+				{
+					if (Indices.Length > 0)
+					{
+						// First the arguments are pushed on the stack, and later comes the call, so we wrap the last parameter
+						Indices[Indices.Length - 1] = WrapDebugInfo(scope.EmitExpressionDebug, true, Position, Position, Indices[Indices.Length - 1]); // Let the type as it is
+					}
+
+					Instance = IndexGetExpression(scope, Position, Instance, Indices);
+					Indices = null;
+				}
+				else if (Instance != null && Member != null && Indices is null && Arguments is null && !MethodMember)
+				{
+					// Convert the member to an instance
+					Instance = WrapDebugInfo(scope.EmitExpressionDebug, true, Position, Position, Instance);
+					Instance = MemberGetExpression(scope, Position, Instance, Member);
+					Member = null;
+					MethodMember = false;
+				}
+				else if (Instance != null && Member is null && Indices is null && Arguments is null)
+				{
+					// Nothing to todo, we have already an instance
+				}
+				else if (Instance != null && Indices is null && (Arguments != null || MethodMember))
+				{
+					Arguments = Arguments ?? new ArgumentsList();
+					if (Arguments.Count > 0)
+					{
+						// First the arguments are pushed on the stack, and later comes the call, so we wrap the last parameter
+						Arguments.WrapArgument(Arguments.Count - 1, scope.EmitExpressionDebug, Position); // Let the type as it is
+					}
+					else
+						Instance = WrapDebugInfo(scope.EmitExpressionDebug, true, Position, Position, Instance);
+
+					if (String.IsNullOrEmpty(Member))
+						Instance = InvokeExpression(scope, Position, Instance, result, Arguments, true);
+					else
+						Instance = InvokeMemberExpression(scope, Position, Instance, Member, result, Arguments);
+
+					Member = null;
+					MethodMember = false;
+					Arguments = null;
+				}
+				else
+					throw ParseError(Position, Properties.Resources.rsParseExpressionNoResult);
+
+				return Instance;
+			} // func GenerateGet
+
+			public void SetMember(Token tMember, bool lMethod)
+			{
+				Position = tMember;
+				MethodMember = lMethod;
+				Member = tMember.Value;
+			} // proc SetMember
+
+			public Token Position { get; set; }
+			public Expression Instance { get; set; }
+			public string Member { get; private set; }
+			public bool MethodMember { get; private set; }
+			public Expression[] Indices { get; set; }
+			public ArgumentsList Arguments { get; set; }
+		} // class PrefixMemberInfo
+
+		#endregion
+
+		#region -- Parse Chunk, Block -------------------------------------------------
+
+		/// <summary>Parses the chunk to an function.</summary>
+		/// <param name="runtime">Binder</param>
+		/// <param name="options">Compile options for the script.</param>
+		/// <param name="hasEnvironment">Creates the _G parameter.</param>
+		/// <param name="code">Lexer for the code.</param>
+		/// <param name="typeDelegate">Type for the delegate. <c>null</c>, for an automatic type</param>
+		/// <param name="returnType">Defines the return type of the chunk.</param>
+		/// <param name="args">Arguments of the function.</param>
+		/// <returns>Expression-Tree for the code.</returns>
+		public static LambdaExpression ParseChunk(Lua runtime, LuaCompileOptions options, bool hasEnvironment, ILuaLexer code, Type typeDelegate, Type returnType, IEnumerable<KeyValuePair<string, Type>> args)
+		{
+			var parameters = new List<ParameterExpression>();
+			if (returnType is null)
+				returnType = typeof(LuaResult);
+			var globalScope = new GlobalScope(runtime, options, returnType, returnType == typeof(LuaResult) ? Expression.Property(null, Lua.ResultEmptyPropertyInfo) : null);
+
+			// Registers the global LuaTable
+			if (hasEnvironment)
+				parameters.Add(globalScope.RegisterParameter(typeof(LuaTable), csEnv));
+
+			if (args != null)
+			{
+				foreach (var c in args)
+				{
+					if (c.Key == "..." && c.Value.IsArray)
+						ParseLamdaDefinitionArgList(globalScope, parameters);
+					else
+						parameters.Add(globalScope.RegisterParameter(c.Value, c.Key)); // Add alle arguments
+				}
+			}
+
+			// Get the first token
+			if (code.Current is null)
+				code.Next();
+
+			// Get the name for the chunk and clean it from all unwanted chars
+			var chunkName = CreateNameFromFile(code.Current.Start.FileName);
+			if ((globalScope.EmitDebug & LuaDebugLevel.RegisterMethods) == LuaDebugLevel.RegisterMethods)
+				chunkName = Lua.RegisterUniqueName(chunkName);
+
+			// Create the block
+			ParseBlock(globalScope, code);
+
+			if (code.Current.Typ != LuaToken.Eof)
+				throw ParseError(code.Current, Properties.Resources.rsParseEof);
+
+			// Create the function
+			return typeDelegate is null ?
+				Expression.Lambda(globalScope.ExpressionBlock, chunkName, parameters) :
+				Expression.Lambda(typeDelegate, globalScope.ExpressionBlock, chunkName, parameters);
+		} // func ParseChunk
+
+		private static string CreateNameFromFile(string fileName)
+		{
+			var name = new StringBuilder(Path.GetFileNameWithoutExtension(fileName));
+			var length = name.Length;
+			for (var i = 0; i < length; i++)
+			{
+				switch (name[i])
+				{
+					case '.':
+					case ';':
+					case ',':
+					case '+':
+					case ':':
+						name[i] = '_';
+						break;
+				}
+			}
+			return name.ToString();
+		} // func CreateNameFromFile
+
+		private static void ParseBlock(Scope scope, ILuaLexer code)
+		{
+			// Lese die Statement
+			var lastDebugInfo = -1;
+			var inLoop = true;
+			while (inLoop)
+			{
+				var debugInfoEmitted = false;
+
+				if ((scope.EmitDebug & LuaDebugLevel.Line) != 0) // debug info for line
+				{
+					if (code.Current.Start.Line != lastDebugInfo)
+					{
+						lastDebugInfo = code.Current.Start.Line;
+						scope.AddExpression(GetDebugInfo(code.Current, code.Current));
+						debugInfoEmitted = true;
+					}
+				}
+
+				switch (code.Current.Typ)
+				{
+					case LuaToken.Eof: // End of file
+						inLoop = false;
+						break;
+
+					case LuaToken.KwReturn: //  The return-statement is only allowed on the end of a scope
+						ParseReturn(scope, code);
+						break;
+
+					case LuaToken.Semicolon: // End of statement => ignore
+						code.Next();
+						break;
+
+					default:
+						if (!debugInfoEmitted && (scope.EmitDebug & LuaDebugLevel.Expression) != 0) // Start every statement with a debug point
+							scope.AddExpression(GetDebugInfo(code.Current, code.Current));
+
+						if (scope.ActivateRethrow && code.Current.Typ == LuaToken.Identifier && code.Current.Value == "rethrow")
+						{
+							code.Next();
+							scope.AddExpression(Expression.Rethrow());
+						}
+						else if (!ParseStatement(scope, code)) // Parse normal statements
+							inLoop = false;
+						break;
+				}
+			}
+			if (scope.EmitDebug != LuaDebugLevel.None)
+				scope.AddExpression(Expression.ClearDebugInfo(code.Current.Start.Document)); // Clear debug info
+		} // func ParseBlock
+
+		private static void ParseReturn(Scope scope, ILuaLexer code)
+		{
+			// eat return
+			code.Next();
+
+			// Build the return expression for all parameters
+			Expression exprReturnValue;
+
+			if (IsExpressionStart(code)) // there is a return value
+			{
+				if (scope.ReturnType == typeof(LuaResult))
+				{
+					exprReturnValue = GetLuaResultExpression(scope, code.Current, ParseExpressionList(scope, code).ToArray());
+				}
+				else if (scope.ReturnType.IsArray)
+				{
+					var typeArray = scope.ReturnType.GetElementType();
+					exprReturnValue = Expression.NewArrayInit(
+						typeArray,
+						from c in ParseExpressionList(scope, code) select ConvertExpression(scope.Runtime, code.Current, c, typeArray));
+				}
+				else
+				{
+					var exprList = new List<Expression>(ParseExpressionList(scope, code));
+
+					if (exprList.Count == 1)
+						exprReturnValue = ConvertExpression(scope.Runtime, code.Current, exprList[0], scope.ReturnType);
+					else
+					{
+						var tmpVar = Expression.Variable(scope.ReturnType);
+						exprList[0] = Expression.Assign(tmpVar, ConvertExpression(scope.Runtime, code.Current, exprList[0], scope.ReturnType));
+						exprList.Add(tmpVar);
+						exprReturnValue = Expression.Block(scope.ReturnType, new ParameterExpression[] { tmpVar }, exprList);
+					}
+				}
+			}
+			else // use the default-value
+			{
+				if (scope.ReturnType == typeof(LuaResult))
+					exprReturnValue = Expression.Property(null, Lua.ResultEmptyPropertyInfo);
+				else if (scope.ReturnType.IsArray)
+					exprReturnValue = Expression.NewArrayInit(scope.ReturnType.GetElementType());
+				else
+					exprReturnValue = Expression.Default(scope.ReturnType);
+			}
+
+			if (code.Current.Typ == LuaToken.Semicolon)
+				code.Next();
+
+			scope.AddExpression(Expression.Goto(scope.LookupLabel(scope.ReturnType, csReturnLabel), exprReturnValue));
+		} // func ParseReturn
+
+		private static Expression GetLuaResultExpression(Scope scope, Token tStart, Expression[] exprs)
+		{
+			Expression exprReturnValue;
+			if (exprs.Length == 1)
+			{
+				exprReturnValue = exprs[0].Type == typeof(LuaResult)
+					  ? exprs[0]
+					  : Expression.New(Lua.ResultConstructorInfoArg1, ConvertExpression(scope.Runtime, tStart, exprs[0], typeof(object)));
+			}
+			else
+			{
+				exprReturnValue = Expression.New(Lua.ResultConstructorInfoArgN,
+					Expression.NewArrayInit(typeof(object),
+						from c in exprs select Expression.Convert(c, typeof(object))
+					)
+				);
+			}
+			return exprReturnValue;
+		} // func GetLuaResultExpression
+
+		private static bool IsExpressionStart(ILuaLexer code)
+		{
+			return code.Current.Typ == LuaToken.BracketOpen ||
+				code.Current.Typ == LuaToken.Identifier ||
+				code.Current.Typ == LuaToken.DotDotDot ||
+				code.Current.Typ == LuaToken.String ||
+				code.Current.Typ == LuaToken.Number ||
+				code.Current.Typ == LuaToken.KwTrue ||
+				code.Current.Typ == LuaToken.KwFalse ||
+				code.Current.Typ == LuaToken.KwNil ||
+				code.Current.Typ == LuaToken.BracketCurlyOpen ||
+				code.Current.Typ == LuaToken.Minus ||
+				code.Current.Typ == LuaToken.Dilde ||
+				code.Current.Typ == LuaToken.Cross ||
+				code.Current.Typ == LuaToken.KwNot ||
+				code.Current.Typ == LuaToken.KwFunction ||
+				code.Current.Typ == LuaToken.KwCast;
+		} // func IsExpressionStart
+
+		#endregion
+
+		#region -- Parse Statement ----------------------------------------------------
+
+		private static bool ParseStatement(Scope scope, ILuaLexer code)
+		{
+			switch (code.Current.Typ)
+			{
+				case LuaToken.Identifier: // Expression
+				case LuaToken.DotDotDot:
+				case LuaToken.BracketOpen:
+				case LuaToken.String:
+				case LuaToken.Number:
+				case LuaToken.KwFalse:
+				case LuaToken.KwTrue:
+				case LuaToken.KwNil:
+				case LuaToken.BracketCurlyOpen:
+				case LuaToken.Minus:
+				case LuaToken.KwCast:
+					ParseExpressionStatement(scope, code, false);
+					return true;
+
+				case LuaToken.ColonColon: // Start of a label
+					ParseLabel(scope, code);
+					return true;
+
+				case LuaToken.KwBreak:
+					ParseBreak(scope, code);
+					return true;
+
+				case LuaToken.KwGoto:
+					ParseGoto(scope, code);
+					return true;
+
+				case LuaToken.KwDo:
+					ParseDoLoop(scope, code);
+					return true;
+
+				case LuaToken.KwWhile:
+					ParseWhileLoop(scope, code);
+					return true;
+
+				case LuaToken.KwRepeat:
+					ParseRepeatLoop(scope, code);
+					return true;
+
+				case LuaToken.KwIf:
+					ParseIfStatement(scope, code);
+					return true;
+
+				case LuaToken.KwFor:
+					ParseForLoop(scope, code);
+					return true;
+
+				case LuaToken.KwForEach:
+					ParseForEachLoop(scope, code);
+					return true;
+
+				case LuaToken.KwFunction:
+					ParseFunction(scope, code, false);
+					return true;
+
+				case LuaToken.KwLocal:
+					code.Next();
+					if (code.Current.Typ == LuaToken.KwFunction)
+						ParseFunction(scope, code, true);
+					else
+						ParseExpressionStatement(scope, code, true);
+					return true;
+				case LuaToken.KwConst:
+					code.Next();
+					ParseConst(scope, code);
+					return true;
+
+				case LuaToken.InvalidChar:
+				case LuaToken.InvalidComment:
+				case LuaToken.InvalidString:
+				case LuaToken.InvalidStringOpening:
+					throw ParseError(code);
+
+				default:
+					return false;
+			}
+		}  // func ParseStatement
+
+		private static void ParseExpressionStatement(Scope scope, ILuaLexer code, bool isLocal)
+		{
+			var registerLocals = (List<ParameterExpression>)null;
+			var prefixes = new List<PrefixMemberInfo>();
+
+			// parse the assgiee list (var0, var1, var2, ...)
+			while (true)
+			{
+				if (isLocal) // parse local variables
+				{
+					ParseIdentifierAndType(scope, code, out var tVar, out var typeVar);
+
+					if (scope.LookupExpression(tVar.Value, true) is not ParameterExpression exprVar)
+					{
+						registerLocals ??= new List<ParameterExpression>();
+						if (registerLocals.Find(e => e.Name == tVar.Value) is ParameterExpression localExpr)
+							exprVar = localExpr;
+						else
+						{
+							exprVar = Expression.Variable(typeVar, tVar.Value);
+							registerLocals.Add(exprVar);
+						}
+					}
+					else if (exprVar.Type != typeVar)
+						throw ParseError(tVar, Properties.Resources.rsParseTypeRedef);
+
+					prefixes.Add(new PrefixMemberInfo(tVar, exprVar, null, null, null));
+				}
+				else // parse a assignee
+				{
+					// parse as a prefix
+					prefixes.Add(ParsePrefix(scope, code));
+				}
+
+				// is there another prefix
+				if (code.Current.Typ == LuaToken.Comma)
+					code.Next();
+				else
+					break;
+			}
+
+			// Optional assign
+			if (code.Current.Typ == LuaToken.Assign)
+			{
+				code.Next();
+
+				// parse all expressions
+				using (var expr = ParseExpressionList(scope, code).GetEnumerator())
+				{
+					expr.MoveNext();
+
+					if (prefixes.Count == 1) // one expression, one variable?
+					{
+						scope.AddExpression(
+							prefixes[0].GenerateSet(scope, expr.Current ?? Expression.Constant(null, typeof(object)))
+						);
+					}
+					else if (expr.Current is null) // No expression, assign null
+					{
+						for (var i = 0; i < prefixes.Count; i++)
+							scope.AddExpression(prefixes[i].GenerateSet(scope, Expression.Constant(null, typeof(object))));
+					}
+					else // assign on an unknown number of expressions
+					{
+						#region -- unknown number --
+						var assignTempVars = new List<ParameterExpression>();
+						var assignExprs = new List<Expression>();
+						int expressionVarOffset;
+
+						// Safe the prefixes in variables
+						for (var k = 0; k < prefixes.Count; k++)
+						{
+							var p = prefixes[k];
+							if (p.Member != null || prefixes[k].Indices != null)
+							{
+								p.Instance = ParseExpressionStatementExchangeToTempVar(assignTempVars, assignExprs, p.Instance);
+
+								if (p.Indices != null)
+								{
+									for (var l = 0; l < p.Indices.Length; l++)
+										p.Indices[l] = ParseExpressionStatementExchangeToTempVar(assignTempVars, assignExprs, p.Indices[l]);
+								}
+							}
+						}
+
+						// collect the results of the expressions
+						expressionVarOffset = assignTempVars.Count;
+						do
+						{
+							ParseExpressionStatementExchangeToTempVar(assignTempVars, assignExprs, expr.Current);
+						} while (expr.MoveNext());
+
+						// Assign the Result to the prefixes
+						var i = 0;
+						var j = 0;
+						var lastVariable = (ParameterExpression)null;
+						while (i < prefixes.Count)
+						{
+							if (i < assignTempVars.Count - expressionVarOffset) // are the variables
+							{
+								if (i == assignTempVars.Count - expressionVarOffset - 1 && assignTempVars[i + expressionVarOffset].Type == typeof(LuaResult)) // check if the last expression is a LuaResult
+								{
+									lastVariable = assignTempVars[i + expressionVarOffset];
+									assignExprs.Add(prefixes[i].GenerateSet(scope, GetResultExpression(scope.Runtime, code.Current, lastVariable, j++)));
+								}
+								else
+								{
+									assignExprs.Add(prefixes[i].GenerateSet(scope, assignTempVars[i + expressionVarOffset]));
+								}
+							}
+							else if (lastVariable != null) // we enroll the last expression
+							{
+								assignExprs.Add(prefixes[i].GenerateSet(scope, GetResultExpression(scope.Runtime, code.Current, lastVariable, j++)));
+							}
+							else // no variable left
+							{
+								assignExprs.Add(prefixes[i].GenerateSet(scope, Expression.Default(typeof(object))));
+							}
+							i++;
+						}
+
+						// add the block
+						scope.AddExpression(Expression.Block(assignTempVars, assignExprs));
+
+						#endregion
+					}
+
+					// Führe die restlichen Expressions aus
+					while (expr.MoveNext())
+						scope.AddExpression(expr.Current);
+				}
+			}
+			else if (!isLocal)
+			{
+				for (var i = 0; i < prefixes.Count; i++)
+				{
+					if (prefixes[i].Arguments is null) // do not execute getMember
+						throw ParseError(prefixes[i].Position, Properties.Resources.rsParseAssignmentExpected);
+
+					scope.AddExpression(prefixes[i].GenerateGet(scope, InvokeResult.None));
+				}
+			}
+
+			// register the variables
+			if (registerLocals != null)
+			{
+				for (var i = 0; i < registerLocals.Count; i++)
+					scope.RegisterVariable(registerLocals[i]);
+			}
+		} // proc ParseExpressionStatement
+
+		private static ParameterExpression ParseExpressionStatementExchangeToTempVar(List<ParameterExpression> assignTempVars, List<Expression> assignExprs, Expression expr)
+		{
+			var tmpVar = Expression.Variable(expr.Type);
+			assignTempVars.Add(tmpVar);
+			assignExprs.Add(Expression.Assign(tmpVar, expr));
+			return tmpVar;
+		} // func ParseExpressionStatementExchangeToTempVar
+
+		private static void ParseIfStatement(Scope scope, ILuaLexer code)
+		{
+			// if expr then block { elseif expr then block } [ else block ] end
+			FetchToken(LuaToken.KwIf, code);
+			var expr = ConvertExpression(scope.Runtime, code.Current, ParseExpression(scope, code, InvokeResult.Object, scope.EmitExpressionDebug), typeof(bool));
+			FetchToken(LuaToken.KwThen, code);
+
+			scope.AddExpression(Expression.IfThenElse(expr, ParseIfElseBlock(scope, code), ParseElseStatement(scope, code)));
+		} // proc ParseIfStatement
+
+		private static Expression ParseElseStatement(Scope scope, ILuaLexer code)
+		{
+			if (code.Current.Typ == LuaToken.KwElseif)
+			{
+				code.Next();
+				var expr = ConvertExpression(scope.Runtime, code.Current, ParseExpression(scope, code, InvokeResult.Object, scope.EmitExpressionDebug), typeof(bool));
+				FetchToken(LuaToken.KwThen, code);
+
+				return Expression.IfThenElse(expr, ParseIfElseBlock(scope, code), ParseElseStatement(scope, code));
+			}
+			else if (code.Current.Typ == LuaToken.KwElse)
+			{
+				code.Next();
+				var block = ParseIfElseBlock(scope, code);
+				FetchToken(LuaToken.KwEnd, code);
+				return block;
+			}
+			else if (code.Current.Typ == LuaToken.KwEnd)
+			{
+				code.Next();
+				return Expression.Empty();
+			}
+			else
+				throw ParseError(code.Current, Properties.Resources.rsParseUnexpectedTokenElse);
+		} // func ParseElseStatement
+
+		private static Expression ParseIfElseBlock(Scope parent, ILuaLexer code)
+		{
+			var scope = new Scope(parent);
+			ParseBlock(scope, code);
+			return scope.ExpressionBlock;
+		} // func ParseIfElseBlock
+
+		private static void ParseConst(Scope scope, ILuaLexer code)
+		{
+			// const ::= variable '=' ( expr | clr '.' Type )
+			ParseIdentifierAndType(scope, code, out var tVarName, out var typeVar);
+
+			if (code.Current.Typ == LuaToken.Identifier || code.Current.Value == "typeof")
+			{
+				code.Next();
+
+				// Parse the type
+				scope.RegisterConst(tVarName.Value, Expression.Constant(ParseType(scope, code, false)));
+			}
+			else
+			{
+				FetchToken(LuaToken.Assign, code);
+
+				var exprConst = ParseExpression(scope, code, InvokeResult.Object, false); // No Debug-Emits
+				if (typeVar != typeof(object))
+					exprConst = ConvertExpression(scope.Runtime, tVarName, exprConst, typeVar);
+
+				// Try to eval the statement
+				if (exprConst.Type == typeof(object) || exprConst.Type == typeof(LuaResult)) // dynamic calls, no constant possible
+					throw ParseError(tVarName, Properties.Resources.rsConstExpressionNeeded);
+				else
+				{
+					try
+					{
+						var r = EvaluateExpression(exprConst);
+						if (r is null) // Eval via compile
+						{
+							var typeFunc = Expression.GetFuncType(exprConst.Type);
+							var exprEval = Expression.Lambda(typeFunc, exprConst);
+							var dlg = exprEval.Compile();
+							r = dlg.DynamicInvoke();
+						}
+						scope.RegisterConst(tVarName.Value, Expression.Constant(r, exprConst.Type));
+					}
+					catch (Exception e)
+					{
+						throw ParseError(tVarName, String.Format(Properties.Resources.rsConstExpressionEvalError, e.Message));
+					}
+				}
+			}
+		} // func ParseConst
+
+		#endregion
+
+		#region -- Evaluate Expression ------------------------------------------------
+
+		private static object EvaluateExpression(Expression expr)
+			=> expr is ConstantExpression cexpr
+				? EvaluateConstantExpression(cexpr)
+				: null;
+
+		private static object EvaluateConstantExpression(ConstantExpression expr)
+			=> Lua.RtConvertValue(expr.Value, expr.Type);
+
+		#endregion
+
+		#region -- Parse Prefix, Suffix -----------------------------------------------
+
+		private static PrefixMemberInfo ParsePrefix(Scope scope, ILuaLexer code)
+		{
+			// prefix ::= Identifier suffix_opt |  '(' exp ')' suffix | literal | tablector
+
+			var tStart = code.Current;
+			PrefixMemberInfo info;
+			switch (tStart.Typ)
+			{
+				case LuaToken.BracketOpen: // Parse eine Expression
+					{
+						code.Next();
+						var expr = ConvertObjectExpression(scope.Runtime, tStart, ParseExpression(scope, code, InvokeResult.Object, scope.EmitExpressionDebug));
+						FetchToken(LuaToken.BracketClose, code);
+
+						info = new PrefixMemberInfo(tStart, expr, null, null, null);
+					}
+					break;
+
+				case LuaToken.DotDotDot:
+				case LuaToken.Identifier:
+				case LuaToken.KwForEach:
+				case LuaToken.KwConst:
+					var t = code.Current;
+					if (scope.Options.ClrEnabled && t.Value == csClr) // clr is a special package, that always exists if it's enabled (it's on by default)
+					{
+						code.Next();
+						info = new PrefixMemberInfo(tStart, Expression.Property(null, Lua.TypeClrPropertyInfo), null, null, null);
+					}
+					else
+					{
+						string memberName;
+						if (t.Typ == LuaToken.DotDotDot)
+							memberName = csArgList;
+						else if (t.Typ == LuaToken.KwCast)
+							memberName = "cast";
+						else if (t.Typ == LuaToken.KwConst)
+							memberName = "const";
+						else if (t.Typ == LuaToken.KwForEach)
+							memberName = "foreach";
+						else
+							memberName = t.Value;
+						var p = scope.LookupExpression(memberName);
+						if (t.Typ == LuaToken.DotDotDot && p is null)
+							throw ParseError(t, Properties.Resources.rsParseNoArgList);
+						code.Next();
+						if (p is null) // No local variable found
+							info = new PrefixMemberInfo(tStart, scope.LookupExpression(csEnv), t.Value, null, null);
+						else
+							info = new PrefixMemberInfo(tStart, p, null, null, null);
+					}
+					break;
+
+				case LuaToken.KwCast:
+					info = new PrefixMemberInfo(tStart, ParsePrefixCast(scope, code), null, null, null);
+					break;
+
+				case LuaToken.String: // Literal String
+					info = new PrefixMemberInfo(tStart, Expression.Constant(FetchToken(LuaToken.String, code).Value, typeof(string)), null, null, null);
+					break;
+
+				case LuaToken.Number: // Literal Zahl
+					info = new PrefixMemberInfo(tStart, ParseNumber(scope.Runtime, FetchToken(LuaToken.Number, code)), null, null, null);
+					break;
+
+				case LuaToken.KwTrue: // Literal TRUE
+					code.Next();
+					info = new PrefixMemberInfo(tStart, Expression.Constant(true, typeof(bool)), null, null, null);
+					break;
+
+				case LuaToken.KwFalse: // Literal FALSE
+					code.Next();
+					info = new PrefixMemberInfo(tStart, Expression.Constant(false, typeof(bool)), null, null, null);
+					break;
+
+				case LuaToken.KwNil: // Literal NIL
+					code.Next();
+					info = new PrefixMemberInfo(tStart, Expression.Constant(null, typeof(object)), null, null, null);
+					break;
+
+				case LuaToken.BracketCurlyOpen: // tablector
+					info = new PrefixMemberInfo(tStart, ParseTableConstructor(scope, code), null, null, null);
+					break;
+
+				case LuaToken.KwFunction: // Function definition
+					code.Next();
+					info = new PrefixMemberInfo(tStart, ParseLamdaDefinition(scope, code, "lambda", false, null), null, null, null);
+					break;
+
+				case LuaToken.InvalidChar:
+				case LuaToken.InvalidComment:
+				case LuaToken.InvalidString:
+				case LuaToken.InvalidStringOpening:
+					throw ParseError(code);
+
+				default:
+					throw ParseError(code.Current, Properties.Resources.rsParseUnexpectedTokenPrefix);
+			}
+
+			return ParseSuffix(scope, code, info);
+		} // func ParsePrefix
+
+		private static PrefixMemberInfo ParseSuffix(Scope scope, ILuaLexer code, PrefixMemberInfo info)
+		{
+			// suffix_opt ::= [ suffix ]
+			// suffix ::= { '[' exp ']'  | '.' Identifier | args | ':' Identifier args }
+			// args ::= tablector | string | '(' explist ')'
+
+			while (true)
+			{
+				switch (code.Current.Typ)
+				{
+					case LuaToken.BracketSquareOpen: // Index
+						code.Next();
+						info.GenerateGet(scope, InvokeResult.Object);
+						if (code.Current.Typ == LuaToken.BracketSquareClose)
+							info.Indices = new Expression[0];
+						else
+							info.Indices = ParseExpressionList(scope, code).ToArray();
+						FetchToken(LuaToken.BracketSquareClose, code);
+						break;
+
+					case LuaToken.Dot: // Property of an class
+						code.Next();
+						info.GenerateGet(scope, InvokeResult.Object);
+						info.SetMember(FetchToken(LuaToken.Identifier, code), false);
+						break;
+
+					case LuaToken.BracketOpen: // List of arguments
+						info.GenerateGet(scope, InvokeResult.Object);
+						info.Arguments = ParseArgumentList(scope, code);
+						break;
+
+					case LuaToken.BracketCurlyOpen: // LuaTable as an argument
+						info.GenerateGet(scope, InvokeResult.Object);
+						info.Arguments = new ArgumentsList(ParseTableConstructor(scope, code));
+						break;
+
+					case LuaToken.String: // String as an argument
+						info.GenerateGet(scope, InvokeResult.Object);
+						info.Arguments = new ArgumentsList(Expression.Constant(FetchToken(LuaToken.String, code).Value, typeof(object)));
+						break;
+
+					case LuaToken.Colon: // Methodenaufruf
+						code.Next();
+
+						// Lese den Namen um den Member zu belegen
+						info.GenerateGet(scope, InvokeResult.Object);
+						info.SetMember(FetchToken(LuaToken.Identifier, code), true);
+
+						// Parse die Parameter
+						switch (code.Current.Typ)
+						{
+							case LuaToken.BracketOpen: // Argumentenliste
+								info.Arguments = ParseArgumentList(scope, code);
+								break;
+
+							case LuaToken.BracketCurlyOpen: // LuaTable als Argument
+								info.Arguments = new ArgumentsList(ParseTableConstructor(scope, code));
+								break;
+
+							case LuaToken.String: // String als Argument
+								info.Arguments = new ArgumentsList(Expression.Constant(FetchToken(LuaToken.String, code).Value, typeof(string)));
+								break;
+						}
+						break;
+
+					default:
+						return info;
+				}
+			}
+		} // func ParsePrefix
+
+		private static ArgumentsList ParseArgumentList(Scope scope, ILuaLexer code)
+		{
+			FetchToken(LuaToken.BracketOpen, code);
+
+			// exprArgumentList := '(' [ exprArg { , exprArg } ] ')'
+			var argumentsList = new ArgumentsList();
+			while (code.Current.Typ != LuaToken.BracketClose)
+			{
+				Token tName = null;
+				if (code.LookAhead.Typ == LuaToken.Assign) // named argument
+				{
+					tName = FetchToken(LuaToken.Identifier, code);
+					code.Next(); // equal
+				}
+
+				// parse the expression
+				var tFirst = code.Current;
+				var expr = ParseExpression(scope, code, InvokeResult.LuaResult, scope.EmitExpressionDebug);
+
+				if (tName is null)
+					argumentsList.AddPositionalArgument(tFirst, expr);
+				else
+					argumentsList.AddNamedArgument(tName, expr);
+
+				// optinal comma
+				FetchToken(LuaToken.Comma, code, true);
+			}
+			code.Next();
+			return argumentsList;
+		} // func ParseArgumentList
+
+		#endregion
+
+		#region -- Parse Numer, HexNumber ---------------------------------------------
+
+		private static Expression ParseNumber(Lua runtime, Token t)
+		{
+			var number = t.Value;
+			if (String.IsNullOrEmpty(number))
+				return Expression.Constant(0, Lua.GetIntegerType(runtime.NumberType));
+			else
+			{
+				var v = Lua.RtParseNumber(number, runtime.FloatType == LuaFloatType.Double, false);
+				if (v != null)
+					return Expression.Constant(v);
+				else
+					throw ParseError(t, String.Format(Properties.Resources.rsParseConvertNumberError, number));
+			}
+		} // func ParseNumber
+
+		#endregion
+
+		#region -- Parse Expressions --------------------------------------------------
+
+		private static IEnumerable<Expression> ParseExpressionList(Scope scope, ILuaLexer code)
+		{
+			while (true)
+			{
+				yield return ParseExpression(scope, code, InvokeResult.LuaResult, scope.EmitExpressionDebug);
+
+				// Noch eine Expression
+				if (code.Current.Typ == LuaToken.Comma)
+					code.Next();
+				else
+					break;
+			}
+		} // func ParseExpressionList
+
+		private static Expression ParseExpression(Scope scope, ILuaLexer code, InvokeResult result, bool isDebug)
+		{
+			var tStart = code.Current;
+			var doWrap = false;
+			var expr = ParseExpression(scope, code, result, ref doWrap);
+			if (doWrap && isDebug)
+				return WrapDebugInfo(true, false, tStart, code.Current, expr);
+			else
+				return expr;
+		} // func ParseExpression
+
+		private static Expression ParseExpression(Scope scope, ILuaLexer code, InvokeResult result, ref bool doWrap)
+		{
+			// expr ::= exprOr
+			return ParseExpressionOr(scope, code, result, ref doWrap);
+		} // func ParseExpression
+
+		private static Expression ParseExpressionOr(Scope scope, ILuaLexer code, InvokeResult result, ref bool doWrap)
+		{
+			// exprOr ::= exprAnd { or exprAnd }
+			var expr = ParseExpressionAnd(scope, code, result, ref doWrap);
+
+			while (code.Current.Typ == LuaToken.KwOr)
+			{
+				code.Next();
+				expr = BinaryOperationExpression(scope.Runtime, code.Current, ExpressionType.OrElse, expr, ParseExpressionAnd(scope, code, InvokeResult.Object, ref doWrap));
+				doWrap |= true;
+			}
+
+			return expr;
+		} // func ParseExpressionOr
+
+		private static Expression ParseExpressionAnd(Scope scope, ILuaLexer code, InvokeResult result, ref bool doWrap)
+		{
+			// exprAnd ::= exprBitOr { and exprBitOr }
+			var expr = ParseExpressionBitOr(scope, code, result, ref doWrap);
+
+			while (code.Current.Typ == LuaToken.KwAnd)
+			{
+				code.Next();
+				expr = BinaryOperationExpression(scope.Runtime, code.Current, ExpressionType.AndAlso, expr, ParseExpressionBitOr(scope, code, InvokeResult.Object, ref doWrap));
+				doWrap |= true;
+			}
+
+			return expr;
+		} // func ParseExpressionAnd
+
+		private static Expression ParseExpressionBitOr(Scope scope, ILuaLexer code, InvokeResult result, ref bool doWrap)
+		{
+			// exprBitOr ::= exprBitXOr { | exprBitXOr }
+			var expr = ParseExpressionBitXOr(scope, code, result, ref doWrap);
+
+			while (code.Current.Typ == LuaToken.BitOr)
+			{
+				code.Next();
+				expr = BinaryOperationExpression(scope.Runtime, code.Current, ExpressionType.Or,
+					expr,
+					ParseExpressionBitXOr(scope, code, InvokeResult.Object, ref doWrap)
+				);
+				doWrap |= true;
+			}
+
+			return expr;
+		} // func ParseExpressionBitOr
+
+		private static Expression ParseExpressionBitXOr(Scope scope, ILuaLexer code, InvokeResult result, ref bool doWrap)
+		{
+			// exprBitXOr ::= exprBitAnd { ~ exprBitAnd }
+			var expr = ParseExpressionBitAnd(scope, code, result, ref doWrap);
+
+			while (code.Current.Typ == LuaToken.Dilde)
+			{
+				code.Next();
+				expr = BinaryOperationExpression(scope.Runtime, code.Current, ExpressionType.ExclusiveOr,
+					expr,
+					ParseExpressionBitAnd(scope, code, InvokeResult.Object, ref doWrap)
+				);
+				doWrap |= true;
+			}
+
+			return expr;
+		} // func ParseExpressionBitXOr
+
+		private static Expression ParseExpressionBitAnd(Scope scope, ILuaLexer code, InvokeResult result, ref bool doWrap)
+		{
+			// exprBitAnd ::= exprCmp { & exprCmp }
+			var expr = ParseExpressionCmp(scope, code, result, ref doWrap);
+
+			while (code.Current.Typ == LuaToken.BitAnd)
+			{
+				code.Next();
+				expr = BinaryOperationExpression(scope.Runtime, code.Current, ExpressionType.And,
+					expr,
+					ParseExpressionCmp(scope, code, InvokeResult.Object, ref doWrap)
+				);
+				doWrap |= true;
+			}
+
+			return expr;
+		} // func ParseExpressionBitAnd
+
+		private static Expression ParseExpressionCmp(Scope scope, ILuaLexer code, InvokeResult result, ref bool doWrap)
+		{
+			// expCmd ::= expCon { ( < | > | <= | >= | ~= | == ) expCon }
+			var tStart = code.Current;
+			var expr = ParseExpressionCon(scope, code, result, ref doWrap);
+
+			while (true)
+			{
+				var tokenTyp = code.Current.Typ;
+				ExpressionType exprTyp;
+				if (tokenTyp == LuaToken.Lower)
+					exprTyp = ExpressionType.LessThan;
+				else if (tokenTyp == LuaToken.Greater)
+					exprTyp = ExpressionType.GreaterThan;
+				else if (tokenTyp == LuaToken.LowerEqual)
+					exprTyp = ExpressionType.LessThanOrEqual;
+				else if (tokenTyp == LuaToken.GreaterEqual)
+					exprTyp = ExpressionType.GreaterThanOrEqual;
+				else if (tokenTyp == LuaToken.NotEqual)
+					exprTyp = ExpressionType.NotEqual;
+				else if (tokenTyp == LuaToken.Equal)
+					exprTyp = ExpressionType.Equal;
+				else
+					return expr;
+				code.Next();
+
+				expr = BinaryOperationExpression(scope.Runtime, code.Current, exprTyp, expr, ParseExpressionCon(scope, code, InvokeResult.Object, ref doWrap));
+				doWrap |= true;
+			}
+		} // func ParseExpressionCmp
+
+		private static Expression ParseExpressionCon(Scope scope, ILuaLexer code, InvokeResult result, ref bool doWrap)
+		{
+			// exprCon::= exprShift { '..' exprShift }
+			var exprs = new List<Expression>
+			{
+				ParseExpressionShift(scope, code, result, ref doWrap)
+			};
+
+			while (code.Current.Typ == LuaToken.DotDot)
+			{
+				code.Next();
+				exprs.Add(ParseExpressionShift(scope, code, InvokeResult.Object, ref doWrap));
+			}
+
+			// Erzeuge Concat
+			if (exprs.Count > 1)
+			{
+				doWrap |= true;
+				return ConcatOperationExpression(scope.Runtime, code.Current, exprs.ToArray());
+			}
+			else
+				return exprs[0];
+		} // func ParseExpressionCon
+
+		private static Expression ParseExpressionShift(Scope scope, ILuaLexer code, InvokeResult result, ref bool doWrap)
+		{
+			// exprBitAnd ::= exprCmp { ( << | >> ) exprCmp }
+			var expr = ParseExpressionPlus(scope, code, result, ref doWrap);
+
+			while (true)
+			{
+				var tokenTyp = code.Current.Typ;
+				ExpressionType exprTyp;
+
+				if (tokenTyp == LuaToken.ShiftLeft)
+					exprTyp = ExpressionType.LeftShift;
+				else if (tokenTyp == LuaToken.ShiftRight)
+					exprTyp = ExpressionType.RightShift;
+				else
+					return expr;
+
+				code.Next();
+				expr = BinaryOperationExpression(scope.Runtime, code.Current, exprTyp, expr, ParseExpressionPlus(scope, code, InvokeResult.Object, ref doWrap));
+				doWrap |= true;
+			}
+		} // func ParseExpressionShift
+
+		private static Expression ParseExpressionPlus(Scope scope, ILuaLexer code, InvokeResult result, ref bool doWrap)
+		{
+			// expPlus ::= expMul { ( + | - ) expMul}
+			var expr = ParseExpressionMultiply(scope, code, result, ref doWrap);
+
+			while (true)
+			{
+				var tokenTyp = code.Current.Typ;
+				ExpressionType exprTyp;
+				if (tokenTyp == LuaToken.Plus)
+					exprTyp = ExpressionType.Add;
+				else if (tokenTyp == LuaToken.Minus)
+					exprTyp = ExpressionType.Subtract;
+				else
+					return expr;
+
+				code.Next();
+				expr = BinaryOperationExpression(scope.Runtime, code.Current, exprTyp, expr, ParseExpressionMultiply(scope, code, InvokeResult.Object, ref doWrap));
+				doWrap |= true;
+			}
+		} // func ParseExpressionPlus
+
+		private static Expression ParseExpressionMultiply(Scope scope, ILuaLexer code, InvokeResult result, ref bool doWrap)
+		{
+			// expMul ::= expUn { ( * | / | // | % ) expUn }
+			var expr = ParseExpressionUnary(scope, code, result, ref doWrap);
+
+			while (true)
+			{
+				var tokenTyp = code.Current.Typ;
+				ExpressionType exprTyp;
+				if (tokenTyp == LuaToken.Star)
+					exprTyp = ExpressionType.Multiply;
+				else if (tokenTyp == LuaToken.Slash)
+					exprTyp = ExpressionType.Divide;
+				else if (tokenTyp == LuaToken.SlashShlash)
+					exprTyp = Lua.IntegerDivide;
+				else if (tokenTyp == LuaToken.Percent)
+					exprTyp = ExpressionType.Modulo;
+				else
+					return expr;
+
+				code.Next();
+
+				expr = BinaryOperationExpression(scope.Runtime, code.Current, exprTyp, expr, ParseExpressionUnary(scope, code, InvokeResult.Object, ref doWrap));
+				doWrap |= true;
+			}
+		} // func ParseExpressionMultiply
+
+		private static Expression ParseExpressionUnary(Scope scope, ILuaLexer code, InvokeResult result, ref bool doWrap)
+		{
+			// expUn ::= { 'not' | - | # | ~ } expPow
+			var typ = code.Current.Typ;
+			if (typ == LuaToken.KwNot ||
+					typ == LuaToken.Minus ||
+					typ == LuaToken.Dilde ||
+					typ == LuaToken.Cross)
+			{
+				code.Next();
+				var expr = ParseExpressionUnary(scope, code, InvokeResult.Object, ref doWrap);
+				doWrap |= true;
+
+				ExpressionType exprType;
+				if (typ == LuaToken.KwNot)
+					exprType = ExpressionType.Not;
+				else if (typ == LuaToken.Minus)
+					exprType = ExpressionType.Negate;
+				else if (typ == LuaToken.Dilde)
+					exprType = ExpressionType.OnesComplement;
+				else
+					exprType = ExpressionType.ArrayLength;
+
+				doWrap |= true;
+				return UnaryOperationExpression(scope.Runtime, code.Current, exprType, expr);
+			}
+			else
+				return ParseExpressionPower(scope, code, result, ref doWrap);
+		} // func ParseExpressionUnary
+
+		private static Expression ParseExpressionPower(Scope scope, ILuaLexer code, InvokeResult result, ref bool doWrap)
+		{
+			// expPow ::= cast [ ^ expPow ]
+			var expr = ParseExpressionCast(scope, code, result, ref doWrap);
+
+			if (code.Current.Typ == LuaToken.Caret)
+			{
+				code.Next();
+				doWrap |= true;
+				return BinaryOperationExpression(scope.Runtime, code.Current, ExpressionType.Power, expr, ParseExpressionPower(scope, code, InvokeResult.Object, ref doWrap));
+			}
+			else
+				return expr;
+		} // func ParseExpressionPower
+
+		private static Expression ParseExpressionCast(Scope scope, ILuaLexer code, InvokeResult result, ref bool doWrap)
+		{
+			// cast ::= cast(type, expr)
+			if (code.Current.Typ == LuaToken.KwCast)
+			{
+				var tStart = code.Current;
+				doWrap |= true;
+				var prefix = new PrefixMemberInfo(tStart, ParsePrefixCast(scope, code), null, null, null);
+				ParseSuffix(scope, code, prefix);
+				return prefix.GenerateGet(scope, result);
+			}
+			else
+				return ParsePrefix(scope, code).GenerateGet(scope, result);
+		} // func ParseExpressionCast
+
+		private static Expression ParsePrefixCast(Scope scope, ILuaLexer code)
+		{
+			LuaType luaType;
+			var t = code.Current;
+			code.Next();
+
+			FetchToken(LuaToken.BracketOpen, code);
+
+			// Read the type
+			luaType = ParseType(scope, code, true);
+			FetchToken(LuaToken.Comma, code);
+
+			var doWrap = scope.EmitExpressionDebug;
+			var expr = ParseExpression(scope, code, InvokeResult.Object, ref doWrap);
+
+			FetchToken(LuaToken.BracketClose, code);
+
+			return ConvertExpression(scope.Runtime, t, expr, luaType);
+		} // func ParsePrefixCast
+
+		private static void ParseIdentifierAndType(Scope scope, ILuaLexer code, out Token tokenName, out Type type)
+		{
+			// var ::= name ':' type
+			tokenName = FetchToken(LuaToken.Identifier, code);
+			if (code.Current.Typ == LuaToken.Colon)
+			{
+				code.Next();
+				type = ParseType(scope, code, true);
+			}
+			else
+				type = typeof(object);
+		} // func ParseIdentifierAndType
+
+		private static LuaType ParseType(Scope scope, ILuaLexer code, bool needType)
+		{
+			// is the first token an alias
+			var currentType = ParseFirstType(scope, code);
+
+			while (code.Current.Typ == LuaToken.Dot ||
+						code.Current.Typ == LuaToken.Plus ||
+						code.Current.Typ == LuaToken.BracketSquareOpen)
+			{
+				if (code.Current.Typ == LuaToken.BracketSquareOpen)
+				{
+					var genericeTypes = new List<LuaType>();
+					code.Next();
+					if (code.Current.Typ != LuaToken.BracketSquareClose)
+					{
+						genericeTypes.Add(ParseType(scope, code, needType));
+						while (code.Current.Typ == LuaToken.Comma)
+						{
+							code.Next();
+							genericeTypes.Add(ParseType(scope, code, needType));
+						}
+					}
+					FetchToken(LuaToken.BracketSquareClose, code);
+
+					if (genericeTypes.Count == 0) // create a array at the end
+					{
+						if (currentType.Type is null)
+							throw ParseError(code.Current, String.Format(Properties.Resources.rsParseUnknownType, currentType.FullName));
+
+						currentType = LuaType.GetType(currentType.AddType("[]", false, 1));
+					}
+					else // build a generic type
+					{
+						try
+						{
+							currentType = currentType.MakeGenericLuaType(genericeTypes.ToArray(), true);
+						}
+						catch (ArgumentException e)
+						{
+							throw ParseError(code.Current, e.Message);
+						}
+					}
+				}
+				else
+				{
+					code.Next();
+					currentType = LuaType.GetType(currentType.AddType(FetchToken(LuaToken.Identifier, code).Value, false, null));
+				}
+			}
+
+			if (needType && currentType.Type is null)
+				throw ParseError(code.Current, String.Format(Properties.Resources.rsParseUnknownType, currentType.FullName));
+
+			return currentType;
+		} // func ParseType
+
+		private static LuaType ParseFirstType(Scope scope, ILuaLexer code)
+		{
+			var typeName = FetchToken(LuaToken.Identifier, code).Value;
+			var luaType = LuaType.GetCachedType(typeName);
+			if (luaType is null)
+			{
+				return scope.LookupExpression(typeName, false) is ConstantExpression cexpr && cexpr.Type == typeof(LuaType)
+					? (LuaType)cexpr.Value
+					: LuaType.GetType(LuaType.Clr.AddType(typeName, false, null));
+			}
+			else
+				return luaType;
+		} // func ParseFirstType
+
+		#endregion
+
+		#region -- Parse Goto, Label --------------------------------------------------
+
+		private static void ParseGoto(Scope scope, ILuaLexer code)
+		{
+			// goto Identifier
+			FetchToken(LuaToken.KwGoto, code);
+
+			var t = FetchToken(LuaToken.Identifier, code);
+			scope.AddExpression(Expression.Goto(scope.LookupLabel(null, t.Value)));
+		} // proc ParseGoto
+
+		private static void ParseLabel(Scope scope, ILuaLexer code)
+		{
+			// ::identifier::
+			FetchToken(LuaToken.ColonColon, code);
+
+			// Erzeuge das Label
+			scope.AddExpression(Expression.Label(scope.LookupLabel(null, FetchToken(LuaToken.Identifier, code).Value)));
+
+			FetchToken(LuaToken.ColonColon, code);
+		} // proc ParseLabel
+
+		#endregion
+
+		#region -- Parse Loops --------------------------------------------------------
+
+		private static void ParseDoLoop(Scope scope, ILuaLexer code)
+		{
+			// doloop ::= do '(' name { ',' name } = expr { ',' expr }  ')' block end '(' { 'function' '(' var ':' type ')' block 'end' ',' } ')'  
+			//
+
+			// create empty block, that can used as an loop
+			var outerScope = new Scope(scope);
+			var exprDispose = (Expression[])null;
+
+			// fetch do
+			FetchToken(LuaToken.KwDo, code);
+			if (code.Current.Typ == LuaToken.BracketOpen) // look for disposable variables
+			{
+				code.Next();
+				ParseExpressionStatement(outerScope, code, true);
+
+				// Build finally-Block for the declared variables
+				exprDispose = (
+					from c in outerScope.Variables
+					select Expression.IfThen(
+						Expression.TypeIs(c, typeof(IDisposable)),
+						Expression.Call(Expression.Convert(c, typeof(IDisposable)), Lua.DisposeDisposeMethodInfo)
+					)).ToArray();
+
+				FetchToken(LuaToken.BracketClose, code);
+			}
+
+			var loopScope = new LoopScope(outerScope);
+
+			// Add the Contine label after the declaration
+			loopScope.AddExpression(Expression.Label(loopScope.ContinueLabel));
+			// parse the block
+			ParseBlock(loopScope, code);
+			// create the break label
+			loopScope.AddExpression(Expression.Label(loopScope.BreakLabel));
+
+			FetchToken(LuaToken.KwEnd, code);
+
+			// check for catch blocks
+			var exprFinallyBlock = (Expression)null;
+			var exprCatch = new List<CatchBlock>();
+			if (code.Current.Typ == LuaToken.BracketOpen)
+			{
+				code.Next();
+
+				while (code.Current.Typ != LuaToken.BracketClose)
+				{
+					FetchToken(LuaToken.KwFunction, code);
+					if (code.Current.Typ == LuaToken.BracketOpen)
+					{
+						code.Next();
+
+						var exceptionName = FetchToken(LuaToken.Identifier, code);
+						Type exceptionType;
+
+						if (code.Current.Typ == LuaToken.Colon)
+						{
+							code.Next();
+
+							// check if the type is inherited from Exception
+							exceptionType = ParseType(scope, code, true).Type;
+							if (!typeof(Exception).GetTypeInfo().IsAssignableFrom(exceptionType.GetTypeInfo()))
+								throw ParseError(code.Current, String.Format(Properties.Resources.rsParseCatchVarTypeMustAssignableToException, exceptionType.FullName));
+						}
+						else
+							exceptionType = typeof(Exception);
+
+						FetchToken(LuaToken.BracketClose, code);
+
+						var exceptionScope = new CatchScope(outerScope, Expression.Parameter(exceptionType, exceptionName.Value));
+						ParseBlock(exceptionScope, code);
+
+						exprCatch.Add(Expression.MakeCatchBlock(exceptionType, exceptionScope.ExceptionVariable, exceptionScope.ExpressionBlock, null));
+					}
+					else
+					{
+						var finallyScope = new Scope(outerScope);
+						ParseBlock(finallyScope, code);
+
+						exprFinallyBlock = finallyScope.ExpressionBlock;
+					}
+
+					FetchToken(LuaToken.KwEnd, code);
+					FetchToken(LuaToken.Comma, code, true);
+				}
+
+				FetchToken(LuaToken.BracketClose, code);
+			}
+
+			// build finally block
+			if (exprDispose != null && exprDispose.Length > 0)
+			{
+				if (exprFinallyBlock != null)
+					exprFinallyBlock = Expression.MakeTry(typeof(void), exprFinallyBlock, Expression.Block(exprDispose), null, null);
+				else
+					exprFinallyBlock = Expression.Block(exprDispose);
+			}
+
+			if (exprFinallyBlock != null || exprCatch.Count > 0)
+			{
+				outerScope.AddExpression(
+					Expression.MakeTry(typeof(void),
+						loopScope.ExpressionBlock,
+						exprFinallyBlock,
+						null,
+						exprCatch
+					)
+				);
+				scope.AddExpression(outerScope.ExpressionBlock);
+			}
+			else
+				scope.AddExpression(loopScope.ExpressionBlock);
+		} // ParseDoLoop
+
+		private static void ParseWhileLoop(Scope scope, ILuaLexer code)
+		{
+			// while expr do block end;
+			var loopScope = new LoopScope(scope);
+
+			// get the expression
+			FetchToken(LuaToken.KwWhile, code);
+
+			loopScope.AddExpression(Expression.Label(loopScope.ContinueLabel));
+			loopScope.AddExpression(
+				Expression.IfThenElse(
+					ConvertExpression(scope.Runtime, code.Current, ParseExpression(scope, code, InvokeResult.Object, scope.EmitExpressionDebug), typeof(bool)),
+					Expression.Empty(),
+					Expression.Goto(loopScope.BreakLabel)
+				)
+			);
+
+			// append the block
+			FetchToken(LuaToken.KwDo, code);
+			ParseBlock(loopScope, code);
+			FetchToken(LuaToken.KwEnd, code);
+
+			// goto continue
+			loopScope.AddExpression(Expression.Goto(loopScope.ContinueLabel));
+			loopScope.AddExpression(Expression.Label(loopScope.BreakLabel));
+
+			scope.AddExpression(loopScope.ExpressionBlock);
+		} // func ParseWhileLoop
+
+		private static void ParseRepeatLoop(Scope scope, ILuaLexer code)
+		{
+			var loopScope = new LoopScope(scope);
+
+			// continue label
+			loopScope.AddExpression(Expression.Label(loopScope.ContinueLabel));
+
+			// loop content
+			FetchToken(LuaToken.KwRepeat, code);
+			ParseBlock(loopScope, code);
+
+			// get the loop expression
+			FetchToken(LuaToken.KwUntil, code);
+			loopScope.AddExpression(
+				Expression.IfThenElse(
+					ConvertExpression(scope.Runtime, code.Current, ParseExpression(loopScope, code, InvokeResult.Object, loopScope.EmitExpressionDebug), typeof(bool)),
+					Expression.Empty(),
+					Expression.Goto(loopScope.ContinueLabel)
+				)
+			);
+
+			loopScope.AddExpression(Expression.Label(loopScope.BreakLabel));
+
+			scope.AddExpression(loopScope.ExpressionBlock);
+		} // func ParseRepeatLoop
+
+		private static void ParseForLoop(Scope scope, ILuaLexer code)
+		{
+			// for name
+			FetchToken(LuaToken.KwFor, code);
+			ParseIdentifierAndType(scope, code, out var tLoopVar, out var typeLoopVar);
+			if (code.Current.Typ == LuaToken.Assign)
+			{
+				// = exp, exp [, exp] do block end
+				FetchToken(LuaToken.Assign, code);
+				var loopStart = ParseExpression(scope, code, InvokeResult.Object, scope.EmitExpressionDebug);
+				FetchToken(LuaToken.Comma, code);
+				var loopEnd = ParseExpression(scope, code, InvokeResult.Object, scope.EmitExpressionDebug);
+				Expression loopStep;
+				if (code.Current.Typ == LuaToken.Comma)
+				{
+					code.Next();
+					loopStep = ParseExpression(scope, code, InvokeResult.Object, scope.EmitExpressionDebug);
+				}
+				else if (loopStart.Type == typeof(int))
+					loopStep = Expression.Constant(1);
+				else if (loopStart.Type == typeof(long))
+					loopStep = Expression.Constant(1L);
+				else if (loopStart.Type == typeof(float))
+					loopStep = Expression.Constant(1.0f);
+				else if (loopStart.Type == typeof(double))
+					loopStep = Expression.Constant(1.0);
+				else
+					loopStep = Expression.Constant(Lua.RtConvertValue(1, loopStart.Type));
+
+				var loopScope = new LoopScope(scope);
+				var loopVarParameter = loopScope.RegisterVariable(typeLoopVar == typeof(object) ? LuaEmit.LiftType(LuaEmit.LiftType(loopStart.Type, loopEnd.Type), loopStep.Type) : typeLoopVar, tLoopVar.Value);
+
+				FetchToken(LuaToken.KwDo, code);
+				ParseBlock(loopScope, code);
+				FetchToken(LuaToken.KwEnd, code);
+				scope.AddExpression(GenerateForLoop(loopScope, tLoopVar, loopVarParameter, loopStart, loopEnd, loopStep));
+			}
+			else
+			{
+				// {, name} in explist do block end
+
+				// fetch all loop variables
+				var loopScope = new LoopScope(scope);
+				var loopVars = new List<ParameterExpression>
+				{
+					loopScope.RegisterVariable(typeLoopVar, tLoopVar.Value)
+				};
+				while (code.Current.Typ == LuaToken.Comma)
+				{
+					code.Next();
+					ParseIdentifierAndType(scope, code, out tLoopVar, out typeLoopVar);
+					loopVars.Add(loopScope.RegisterVariable(typeLoopVar, tLoopVar.Value));
+				}
+
+				// get the loop expressions
+				FetchToken(LuaToken.KwIn, code);
+				var explist = ParseExpressionList(scope, code).ToArray();
+
+				// parse the loop body
+				FetchToken(LuaToken.KwDo, code);
+				ParseBlock(loopScope, code);
+				FetchToken(LuaToken.KwEnd, code);
+
+				scope.AddExpression(GenerateForLoop(loopScope, tLoopVar, loopVars, explist));
+			}
+		} // func ParseForLoop
+
+		private static void ParseForEachLoop(Scope scope, ILuaLexer code)
+		{
+			var varEnumerable = Expression.Variable(typeof(System.Collections.IEnumerable), "$enumerable");
+			var varEnumerator = Expression.Variable(typeof(System.Collections.IEnumerator), "$enumerator");
+			var varDisposable = Expression.Variable(typeof(IDisposable), "$disposeable");
+
+			// foreach name in exp do block end;
+			code.Next(); // foreach
+
+			// fetch the loop variable
+			var loopScope = new LoopScope(scope);
+			ParseIdentifierAndType(scope, code, out var tLoopVar, out var typeLoopVar);
+			var loopVar = loopScope.RegisterVariable(typeLoopVar, tLoopVar.Value);
+
+			// get the enumerable expression
+			FetchToken(LuaToken.KwIn, code);
+			var exprEnum = Lua.EnsureType(ParseExpression(scope, code, InvokeResult.None, scope.EmitExpressionDebug), typeof(object));
+
+			// parse the loop body
+			FetchToken(LuaToken.KwDo, code);
+			ParseBlock(loopScope, code);
+			FetchToken(LuaToken.KwEnd, code);
+
+			loopScope.InsertExpression(0, Expression.Assign(loopVar, ConvertExpression(scope.Runtime, tLoopVar, Expression.Property(varEnumerator, Lua.EnumeratorCurrentPropertyInfo), loopVar.Type)));
+			scope.AddExpression(
+				Expression.Block(new ParameterExpression[] { varEnumerable, varEnumerator, loopVar },
+				// local enumerable = exprEnum as IEnumerator
+				Expression.Assign(varEnumerable, Expression.TypeAs(exprEnum, typeof(System.Collections.IEnumerable))),
+
+				// if enumerable == nil then error
+				Expression.IfThen(Expression.Equal(varEnumerable, Expression.Constant(null, typeof(object))), Lua.ThrowExpression(Properties.Resources.rsExpressionNotEnumerable)),
+
+				// local enum = exprEnum.GetEnumerator()
+				Expression.Assign(varEnumerator, Expression.Call(varEnumerable, Lua.EnumerableGetEnumeratorMethodInfo)),
+
+				Expression.TryFinally(
+					Expression.Block(
+
+						// while enum.MoveNext() do
+						Expression.Label(loopScope.ContinueLabel),
+						Expression.IfThenElse(Expression.Call(varEnumerator, Lua.EnumeratorMoveNextMethodInfo), Expression.Empty(), Expression.Goto(loopScope.BreakLabel)),
+
+						//   loopVar = enum.Current
+						loopScope.ExpressionBlock,
+
+						// end;
+						Expression.Goto(loopScope.ContinueLabel),
+						Expression.Label(loopScope.BreakLabel)
+					),
+					Expression.Block(
+						new ParameterExpression[] { varDisposable },
+						Expression.Assign(varDisposable, Expression.TypeAs(varEnumerator, typeof(IDisposable))),
+						Expression.IfThen(Expression.NotEqual(varDisposable, Expression.Constant(null, typeof(IDisposable))),
+							Expression.Call(varDisposable, Lua.DisposeDisposeMethodInfo)
+						)
+					)
+				)
+			));
+		} // proc ParseForEachLoop
+
+		private static Expression GenerateForLoop(LoopScope loopScope, Token tStart, ParameterExpression loopVar, Expression loopStart, Expression loopEnd, Expression loopStep)
+		{
+			const string csVar = "#var";
+			const string csEnd = "#end";
+			const string csStep = "#step";
+			var internLoopVar = Expression.Variable(loopVar.Type, csVar);
+			var endVar = Expression.Variable(loopEnd.Type, csEnd);
+			var stepVar = Expression.Variable(loopStep.Type, csStep);
+			var labelLoop = Expression.Label("#loop");
+
+			// Erzeuge CodeBlock
+			loopScope.InsertExpression(0, Expression.Assign(loopVar, internLoopVar));
+
+			// Erzeuge den Schleifenblock
+			return Expression.Block(new ParameterExpression[] { internLoopVar, endVar, stepVar },
+				Expression.Assign(internLoopVar, ConvertExpression(loopScope.Runtime, tStart, loopStart, internLoopVar.Type)),
+				Expression.Assign(endVar, loopEnd),
+				Expression.Assign(stepVar, loopStep),
+
+				Expression.Label(labelLoop),
+
+				Expression.IfThenElse(
+					BinaryOperationExpression(loopScope.Runtime, tStart, ExpressionType.OrElse,
+						BinaryOperationExpression(loopScope.Runtime, tStart, ExpressionType.AndAlso,
+							ConvertExpression(loopScope.Runtime, tStart, BinaryOperationExpression(loopScope.Runtime, tStart, ExpressionType.GreaterThan, stepVar, Expression.Constant(0, typeof(int))), typeof(bool)),
+							ConvertExpression(loopScope.Runtime, tStart, BinaryOperationExpression(loopScope.Runtime, tStart, ExpressionType.LessThanOrEqual, internLoopVar, endVar), typeof(bool))
+						),
+						BinaryOperationExpression(loopScope.Runtime, tStart, ExpressionType.AndAlso,
+							ConvertExpression(loopScope.Runtime, tStart, BinaryOperationExpression(loopScope.Runtime, tStart, ExpressionType.LessThanOrEqual, stepVar, Expression.Constant(0, typeof(int))), typeof(bool)),
+							ConvertExpression(loopScope.Runtime, tStart, BinaryOperationExpression(loopScope.Runtime, tStart, ExpressionType.GreaterThanOrEqual, internLoopVar, endVar), typeof(bool))
+						)
+					),
+					loopScope.ExpressionBlock,
+					Expression.Goto(loopScope.BreakLabel)
+				),
+				Expression.Label(loopScope.ContinueLabel),
+
+				Expression.Assign(internLoopVar, ConvertExpression(loopScope.Runtime, tStart, BinaryOperationExpression(loopScope.Runtime, tStart, ExpressionType.Add, internLoopVar, stepVar), internLoopVar.Type)),
+
+				Expression.Goto(labelLoop),
+				Expression.Label(loopScope.BreakLabel)
+			);
+		} // func GenerateForLoop
+
+		private static Expression GenerateForLoop(LoopScope loopScope, Token tStart, List<ParameterExpression> loopVars, Expression[] explist)
+		{
+			const string csFunc = "#f";
+			const string csState = "#s";
+			const string csVar = "#var";
+
+			var varTmp = Expression.Variable(typeof(LuaResult), "#tmp");
+			var varFunc = Expression.Variable(explist.Length > 0 && typeof(Delegate).GetTypeInfo().IsAssignableFrom(explist[0].Type.GetTypeInfo()) ? explist[0].Type : typeof(object), csFunc);
+			var varState = Expression.Variable(typeof(object), csState);
+			var varVar = Expression.Variable(typeof(object), csVar);
+
+			// local var1, ..., varn = tmp;
+			for (var i = 0; i < loopVars.Count; i++)
+				loopScope.InsertExpression(i, Expression.Assign(loopVars[i], ConvertExpression(loopScope.Runtime, tStart, GetResultExpression(loopScope.Runtime, tStart, varTmp, i), loopVars[i].Type)));
+
+			return Expression.Block(new ParameterExpression[] { varTmp, varFunc, varState, varVar },
+				// fill the local loop variables initial
+				// local #f, #s, #var = explist
+				Expression.Assign(varTmp, GetLuaResultExpression(loopScope, tStart, explist)),
+				Expression.Assign(varFunc, ConvertExpression(loopScope.Runtime, tStart, GetResultExpression(loopScope.Runtime, tStart, varTmp, 0), varFunc.Type)),
+				Expression.Assign(varState, GetResultExpression(loopScope.Runtime, tStart, varTmp, 1)),
+				Expression.Assign(varVar, GetResultExpression(loopScope.Runtime, tStart, varTmp, 2)),
+
+				Expression.Label(loopScope.ContinueLabel),
+
+				// local tmp = f(s, var)
+				Expression.Assign(varTmp, InvokeExpression(loopScope, tStart, varFunc, InvokeResult.LuaResult,
+					new ArgumentsList(varState, varVar), true)
+				),
+
+				// var = tmp[0]
+				Expression.Assign(varVar, GetResultExpression(loopScope.Runtime, tStart, varTmp, 0)),
+
+				// if var == nil then goto break;
+				Expression.IfThenElse(Expression.Equal(varVar, Expression.Constant(null, typeof(object))),
+					Expression.Goto(loopScope.BreakLabel),
+					loopScope.ExpressionBlock), // LoopBody
+
+				Expression.Goto(loopScope.ContinueLabel),
+				Expression.Label(loopScope.BreakLabel)
+			);
+		} // func GenerateForLoop
+
+		private static void ParseBreak(Scope scope, ILuaLexer code)
+		{
+			FetchToken(LuaToken.KwBreak, code);
+
+			// Erzeuge die Expression
+			scope.AddExpression(Expression.Goto(scope.LookupLabel(null, csBreakLabel)));
+
+			// Optionales Semicolon
+			FetchToken(LuaToken.Semicolon, code, true);
+		} // func ParseBreak
+
+		#endregion
+
+		#region -- Parse Function, Lambda ---------------------------------------------
+
+		private static void ParseFunction(Scope scope, ILuaLexer code, bool isLocal)
+		{
+			FetchToken(LuaToken.KwFunction, code);
+
+			if (isLocal) // Local function, only one identifier is allowed
+			{
+				var t = FetchToken(LuaToken.Identifier, code);
+
+				var funcVar = scope.LookupExpression(t.Value) as ParameterExpression;
+				Expression exprFunction;
+				if (funcVar is null)
+				{
+					exprFunction = ParseLamdaDefinition(scope, code, t.Value, false,
+						typeDelegate => funcVar = scope.RegisterVariable(typeDelegate, t.Value)
+					);
+				}
+				else
+					exprFunction = ParseLamdaDefinition(scope, code, t.Value, false, null);
+					
+				scope.AddExpression(Expression.Assign(funcVar, exprFunction));
+			}
+			else // Function that is assigned to a table. A chain of identifiers is allowed.
+			{
+				Expression assignee = null;
+				var tCurrent = FetchToken(LuaToken.Identifier, code);
+				var memberName = tCurrent.Value;
+
+				// Collect the chain of members
+				while (code.Current.Typ == LuaToken.Dot)
+				{
+					code.Next();
+
+					// Create the get-member for the current assignee
+					assignee = ParseFunctionAddChain(scope, tCurrent, assignee, memberName);
+					memberName = FetchToken(LuaToken.Identifier, code).Value;
+				}
+				// add a method to the table. methods get a hidden parameter and will bo marked
+				var isMemberMethod = false;
+				if (code.Current.Typ == LuaToken.Colon)
+				{
+					code.Next();
+
+					// add the last member to the assignee chain
+					assignee = ParseFunctionAddChain(scope, tCurrent, assignee, memberName);
+					// fetch the method name
+					memberName = FetchToken(LuaToken.Identifier, code).Value;
+					isMemberMethod = true;
+				}
+				else
+				{
+					if (assignee is null)
+					{
+						// there was no member access, so try to find a local to assign to
+						var local = scope.LookupExpression(memberName);
+						if (local is ParameterExpression)
+						{
+							scope.AddExpression(Expression.Assign(local, ParseLamdaDefinition(scope, code, memberName, false, null)));
+							return;
+						}
+
+						assignee = scope.LookupExpression(csEnv); // create a global function
+					}
+				}
+
+				// generate lambda
+				scope.AddExpression(MemberSetExpression(scope.Runtime, tCurrent, assignee, memberName, isMemberMethod, ParseLamdaDefinition(scope, code, memberName, isMemberMethod, null)));
+			}
+		} // proc ParseLamdaDefinition
+
+		private static Expression ParseFunctionAddChain(Scope scope, Token tStart, Expression assignee, string memberName)
+		{
+			if (assignee is null)
+			{
+				var expr = scope.LookupExpression(memberName);
+				if (expr is null)
+					assignee = ParseFunctionAddChain(scope, tStart, scope.LookupExpression(csEnv), memberName);
+				else
+					assignee = expr;
+			}
+			else
+				assignee = MemberGetExpression(scope, tStart, assignee, memberName);
+			return assignee;
+		} // proc ParseFunctionAddChain
+
+		private static Expression ParseLamdaDefinition(Scope parent, ILuaLexer code, string name, bool hasSelfParameter, Action<Type> functionTypeCollected)
+		{
+			var parameters = new List<ParameterExpression>();
+			var scope = new LambdaScope(parent);
+
+			// Lese die Parameterliste ein
+			FetchToken(LuaToken.BracketOpen, code);
+			if (hasSelfParameter)
+				parameters.Add(scope.RegisterParameter(typeof(object), "self"));
+
+			if (code.Current.Typ == LuaToken.Identifier || code.Current.Typ == LuaToken.DotDotDot)
+			{
+				if (code.Current.Typ == LuaToken.DotDotDot)
+				{
+					code.Next();
+					ParseLamdaDefinitionArgList(scope, parameters);
+				}
+				else
+				{
+					ParseIdentifierAndType(scope, code, out var tName, out var typeArgument);
+					parameters.Add(scope.RegisterParameter(typeArgument, tName.Value));
+
+					while (code.Current.Typ == LuaToken.Comma)
+					{
+						code.Next();
+						if (code.Current.Typ == LuaToken.DotDotDot)
+						{
+							code.Next();
+							ParseLamdaDefinitionArgList(scope, parameters); // last argument
+							break;
+						}
+						else
+						{
+							ParseIdentifierAndType(scope, code, out tName, out typeArgument);
+							parameters.Add(scope.RegisterParameter(typeArgument, tName.Value));
+						}
+					}
+				}
+			}
+			FetchToken(LuaToken.BracketClose, code);
+
+			// Is there a specific result 
+			if (code.Current.Typ == LuaToken.Colon)
+			{
+				var t = code.Current;
+				code.Next();
+				var typeResult = ParseType(scope, code, true);
+				scope.ResetReturnLabel(typeResult, null);
+			}
+			else
+				scope.ResetReturnLabel(typeof(LuaResult), Expression.Property(null, Lua.ResultEmptyPropertyInfo));
+
+			// register the delegate
+			if (functionTypeCollected != null)
+			{
+				var functionType = scope.ReturnType == typeof(void)
+					? Expression.GetActionType((from p in parameters select p.Type).ToArray())
+					: Expression.GetFuncType((from p in parameters select p.Type).Concat(new Type[] { scope.ReturnType }).ToArray());
+				functionTypeCollected(functionType);
+			}
+
+			// Lese den Code-Block
+			ParseBlock(scope, code);
+
+			FetchToken(LuaToken.KwEnd, code);
+			return Expression.Lambda(
+				scope.ExpressionBlock,
+				(parent.EmitDebug & LuaDebugLevel.RegisterMethods) == LuaDebugLevel.RegisterMethods ? Lua.RegisterUniqueName(name) : name,
+				parameters);
+		} // proc ParseLamdaDefinition
+
+		private static void ParseLamdaDefinitionArgList(LambdaScope scope, List<ParameterExpression> parameters)
+		{
+			var paramArgList = scope.RegisterParameter(typeof(object[]), csArgListP);
+			var varArgList = scope.RegisterVariable(typeof(LuaResult), csArgList);
+			parameters.Add(paramArgList);
+			scope.AddExpression(Expression.Assign(varArgList, Expression.New(Lua.ResultConstructorInfoArgN, paramArgList)));
+		} // proc ParseLamdaDefinitionArgList
+
+		#endregion
+
+		#region -- Parse TableConstructor ---------------------------------------------
+
+		private static Expression ParseTableConstructor(Scope scope, ILuaLexer code)
+		{
+			// table ::= '{' [field] { fieldsep field } [fieldsep] '}'
+			// fieldsep ::= ',' | ';'
+			FetchToken(LuaToken.BracketCurlyOpen, code);
+
+			if (code.Current.Typ != LuaToken.BracketCurlyClose)
+			{
+				var index = 1;
+				var scopeTable = new Scope(scope);
+
+				// Create the variable for the table
+				var tableVar = scopeTable.RegisterVariable(typeof(LuaTable), "#table");
+				scopeTable.AddExpression(Expression.Assign(tableVar, CreateEmptyTableExpression()));
+
+				// fiest field
+				ParseTableField(tableVar, scopeTable, code, ref index);
+
+				// collect more table fields
+				while (code.Current.Typ == LuaToken.Comma || code.Current.Typ == LuaToken.Semicolon)
+				{
+					code.Next();
+
+					// Optional last separator
+					if (code.Current.Typ == LuaToken.BracketCurlyClose)
+						break;
+
+					// Parse the field
+					ParseTableField(tableVar, scopeTable, code, ref index);
+				}
+
+				scopeTable.AddExpression(tableVar);
+				scopeTable.ExpressionBlockType = typeof(LuaTable);
+
+				// Closing bracket
+				FetchToken(LuaToken.BracketCurlyClose, code);
+
+				return scopeTable.ExpressionBlock;
+			}
+			else
+			{
+				FetchToken(LuaToken.BracketCurlyClose, code);
+				return CreateEmptyTableExpression();
+			}
+		} // func ParseTableConstructor
+
+		private static void ParseTableField(ParameterExpression tableVar, Scope scope, ILuaLexer code, ref int iIndex)
+		{
+			// field ::= '[' exp ']' '=' exp | Name '=' exp | exp
+			if (code.Current.Typ == LuaToken.BracketSquareOpen)
+			{
+				// Parse the index
+				code.Next();
+				var index = ParseExpression(scope, code, InvokeResult.Object, scope.EmitExpressionDebug);
+				FetchToken(LuaToken.BracketSquareClose, code);
+				FetchToken(LuaToken.Assign, code);
+
+				// Expression that results in a value
+				scope.AddExpression(
+					IndexSetExpression(scope.Runtime, code.Current, tableVar, new Expression[] { index },
+						ParseExpression(scope, code, InvokeResult.Object, scope.EmitExpressionDebug)
+					)
+				);
+			}
+			else if (code.Current.Typ == LuaToken.Identifier && code.LookAhead.Typ == LuaToken.Assign)
+			{
+				// Read the identifier
+				var tokenMember = code.Current;
+				code.Next();
+				FetchToken(LuaToken.Assign, code);
+
+				// Expression
+				scope.AddExpression(
+					IndexSetExpression(scope.Runtime, code.Current, tableVar, new Expression[] { Expression.Constant(tokenMember.Value) },
+						ParseExpression(scope, code, InvokeResult.Object, scope.EmitExpressionDebug)
+					)
+				);
+			}
+			else
+			{
+				var tStart = code.Current;
+				var expr = ParseExpression(scope, code, InvokeResult.None, scope.EmitExpressionDebug);
+
+				// Last assign, enroll parameter
+				if (code.Current.Typ == LuaToken.BracketCurlyClose && LuaEmit.IsDynamicType(expr.Type))
+				{
+					scope.AddExpression(
+						Expression.Call(Lua.TableSetObjectsMethod,
+							tableVar,
+							Expression.Convert(expr, typeof(object)),
+							Expression.Constant(iIndex, typeof(int))
+						)
+					);
+				}
+				else // Normal index set
+				{
+					scope.AddExpression(
+						IndexSetExpression(scope.Runtime, code.Current, tableVar, new Expression[] { Expression.Constant(iIndex++, typeof(object)) }, expr)
+					);
+				}
+			}
+		} // proc ParseTableField
+
+		private static Expression CreateEmptyTableExpression()
+			=> Expression.New(typeof(LuaTable));
+
+		#endregion
+
+		#region -- FetchToken, ParseError ---------------------------------------------
+
+		public static Token FetchToken(LuaToken typ, ILuaLexer code, bool isOptional = false)
+		{
+			if (code.Current.Typ == typ)
+			{
+				var t = code.Current;
+				code.Next();
+				return t;
+			}
+			else if (isOptional)
+				return null;
+			else
+				throw ParseError(code, String.Format(Properties.Resources.rsParseUnexpectedToken, LuaLexer.GetTokenName(code.Current.Typ), LuaLexer.GetTokenName(typ)));
+		} // proc FetchToken
+
+		public static LuaParseException ParseError(Token start, string message)
+			=> new LuaParseException(start.Start, message, null);
+
+		private static Exception ParseError(ILuaLexer code, string message = null)
+		{
+			switch (code.Current.Typ)
+			{
+				case LuaToken.InvalidString:
+					return ParseError(code.Current, Properties.Resources.rsParseInvalidString);
+				case LuaToken.InvalidStringOpening:
+					return ParseError(code.Current, Properties.Resources.rsParseInvalidStringOpening);
+				case LuaToken.InvalidComment:
+					return ParseError(code.Current, Properties.Resources.rsParseInvalidComment);
+				case LuaToken.InvalidChar:
+					return ParseError(code.Current, Properties.Resources.rsParseInvalidChar);
+				default:
+					return ParseError(code.Current, message ?? "Invalid message.");
+			}
+		} // func ParseError
+
+		#endregion
+
+		#region -- ExpressionToString -------------------------------------------------
+
+		private static PropertyInfo propertyDebugView = null;
+
+		public static string ExpressionToString(Expression expr)
+		{
+			if (propertyDebugView is null)
+				propertyDebugView = typeof(Expression).GetTypeInfo().FindDeclaredProperty("DebugView", ReflectionFlag.NoException | ReflectionFlag.NonPublic | ReflectionFlag.Instance);
+
+			return (string)propertyDebugView.GetValue(expr, null);
+		} // func ExpressionToString
+
+		#endregion
+	} // class Parser
+
+	#endregion
+}